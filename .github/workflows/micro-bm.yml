--- conflicted
+++ resolved
@@ -6,12 +6,8 @@
 #     branches:
 #       - master
 
-<<<<<<< HEAD
-# disable micro bm
-=======
 # Ignore micro benchmarks - micro benchmarking does not seem to be very helpful.
 # We should rethink if we really need it or make it more useful.
->>>>>>> c2522c0f
 on:
   push:
     branches-ignore:
