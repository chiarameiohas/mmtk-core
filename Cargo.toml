--- conflicted
+++ resolved
@@ -25,13 +25,9 @@
 libc = "0.2"
 jemalloc-sys = {version = "0.3.2", features = ["disable_initial_exec_tls"] }
 mimalloc-sys = "0.1.6"
-<<<<<<< HEAD
 hoard-sys = { git = "ssh://git@github.com/paigereeves/hoard-sys.git", rev = "36989b877962f086267b1d21d5008c9df0fd0984" }
 scalloc-sys = { path = "../scalloc-sys" }
 tcmalloc-sys = { path = "../tcmalloc-sys" }
-=======
-hoard-sys = { git = "https://git@github.com/paigereeves/hoard-sys.git", rev = "36989b877962f086267b1d21d5008c9df0fd0984" }
->>>>>>> 72ccb285
 lazy_static = "1.1"
 log = {version = "0.4", features = ["max_level_trace", "release_max_level_off"] }
 crossbeam-deque = "0.6"
@@ -81,7 +77,6 @@
 
 single_worker = []
 
-<<<<<<< HEAD
 # malloc implementations used by marksweep
 ms_libc = []
 ms_mimalloc = []
@@ -96,12 +91,4 @@
 ga_jemalloc = []
 ga_hoard = []
 ga_scalloc = []
-ga_default = []
-=======
-# malloc implementations
-# only one of the following features should be enabled, or none to use the default malloc from libc
-# this does not replace the global Rust allocator, but provides these libraries for GC implementation
-malloc_mimalloc = []
-malloc_jemalloc = []
-malloc_hoard = []
->>>>>>> 72ccb285
+ga_default = []