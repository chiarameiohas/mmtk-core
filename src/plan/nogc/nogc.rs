--- conflicted
+++ resolved
@@ -5,11 +5,7 @@
 use ::plan::{Plan, Phase};
 use ::util::ObjectReference;
 use ::util::heap::VMRequest;
-<<<<<<< HEAD
-use ::util::heap::layout::Mmapper;
-=======
 use ::util::heap::layout::Mmapper as IMmapper;
->>>>>>> 3149c86a
 use ::util::Address;
 use ::util::OpaquePointer;
 
@@ -23,22 +19,14 @@
 use super::NoGCMutator;
 use super::NoGCCollector;
 use util::conversions::bytes_to_pages;
-<<<<<<< HEAD
 use plan::plan::{create_vm_space, CommonPlan};
-use util::opaque_pointer::UNINITIALIZED_OPAQUE_POINTER;
-use util::heap::layout::heap_layout::VMMap;
-use util::heap::layout::ByteMapMmapper;
-use util::options::Options;
-use util::heap::layout::vm_layout_constants::{HEAP_START, HEAP_END};
-use util::heap::HeapMeta;
-use std::sync::atomic::Ordering;
-=======
-use plan::plan::create_vm_space;
 use util::heap::layout::heap_layout::VMMap;
 use util::heap::layout::heap_layout::Mmapper;
 use util::options::{Options, UnsafeOptionsWrapper};
 use std::sync::Arc;
->>>>>>> 3149c86a
+use util::heap::HeapMeta;
+use util::heap::layout::vm_layout_constants::{HEAP_START, HEAP_END};
+use std::sync::atomic::Ordering;
 
 pub type SelectedPlan = NoGC;
 
@@ -53,12 +41,6 @@
     vm_space: ImmortalSpace,
     pub space: ImmortalSpace,
     pub los: LargeObjectSpace,
-<<<<<<< HEAD
-=======
-    pub mmapper: &'static Mmapper,
-    pub options: Arc<UnsafeOptionsWrapper>,
-    pub total_pages: usize,
->>>>>>> 3149c86a
 }
 
 impl Plan for NoGC {
@@ -66,50 +48,29 @@
     type TraceLocalT = NoGCTraceLocal;
     type CollectorT = NoGCCollector;
 
-<<<<<<< HEAD
-    fn new(vm_map: &'static VMMap, mmapper: &'static ByteMapMmapper, options: &'static Options) -> Self {
+    fn new(vm_map: &'static VMMap, mmapper: &'static Mmapper, options: Arc<UnsafeOptionsWrapper>) -> Self {
         let mut heap = HeapMeta::new(HEAP_START, HEAP_END);
 
-=======
-    fn new(vm_map: &'static VMMap, mmapper: &'static Mmapper, options: Arc<UnsafeOptionsWrapper>) -> Self {
->>>>>>> 3149c86a
         NoGC {
             unsync: UnsafeCell::new(NoGCUnsync {
-<<<<<<< HEAD
                 vm_space: create_vm_space(vm_map, mmapper, &mut heap),
                 space: ImmortalSpace::new("nogc_space", true,
                                           VMRequest::discontiguous(), vm_map, mmapper, &mut heap),
                 los: LargeObjectSpace::new("los", true, VMRequest::discontiguous(), vm_map, mmapper, &mut heap),
             }),
             common: CommonPlan::new(vm_map, mmapper, options, heap),
-=======
-                vm_space: create_vm_space(vm_map, mmapper),
-                space: ImmortalSpace::new("nogc_space", true,
-                                          VMRequest::discontiguous(), vm_map, mmapper),
-                los: LargeObjectSpace::new("los", true, VMRequest::discontiguous(), vm_map, mmapper),
-                mmapper,
-                options,
-                total_pages: 0,
-            }
-            ),
->>>>>>> 3149c86a
         }
     }
 
     unsafe fn gc_init(&self, heap_size: usize, vm_map: &'static VMMap) {
-<<<<<<< HEAD
         vm_map.finalize_static_space_map(self.common.heap.get_discontig_start(), self.common.heap.get_discontig_end());
 
-=======
-        vm_map.finalize_static_space_map();
->>>>>>> 3149c86a
         let unsync = &mut *self.unsync.get();
         self.common.heap.total_pages.store(bytes_to_pages(heap_size), Ordering::Relaxed);
         // FIXME correctly initialize spaces based on options
         unsync.vm_space.init(vm_map);
         unsync.space.init(vm_map);
         unsync.los.init(vm_map);
-<<<<<<< HEAD
     }
 
     fn common(&self) -> &CommonPlan {
@@ -118,32 +79,6 @@
 
     fn bind_mutator(&'static self, tls: OpaquePointer) -> *mut c_void {
         Box::into_raw(Box::new(NoGCMutator::new(tls, self))) as *mut c_void
-=======
-
-        // These VMs require that the controller thread is started by the VM itself.
-        // (Usually because it calls into VM code that accesses the TLS.)
-        if !(cfg!(feature = "jikesrvm") || cfg!(feature = "openjdk")) {
-            thread::spawn(|| {
-                ::plan::plan::CONTROL_COLLECTOR_CONTEXT.run(OpaquePointer::UNINITIALIZED )
-            });
-        }
-    }
-
-    fn mmapper(&self) -> &'static Mmapper {
-        let unsync = unsafe { &*self.unsync.get() };
-        unsync.mmapper
-    }
-
-    fn options(&self) -> &Options {
-        let unsync = unsafe { &*self.unsync.get() };
-        &unsync.options
-    }
-
-    fn bind_mutator(&self, tls: OpaquePointer) -> *mut c_void {
-        let unsync = unsafe { &*self.unsync.get() };
-        Box::into_raw(Box::new(NoGCMutator::new(
-            tls, &unsync.space, &unsync.los))) as *mut c_void
->>>>>>> 3149c86a
     }
 
     fn will_never_move(&self, object: ObjectReference) -> bool {
@@ -182,11 +117,7 @@
             unsync.vm_space.in_space(address.to_object_reference()) ||
             unsync.los.in_space(address.to_object_reference())
         } {
-<<<<<<< HEAD
             return self.common.mmapper.address_is_mapped(address);
-=======
-            return unsync.mmapper.address_is_mapped(address);
->>>>>>> 3149c86a
         } else {
             return false;
         }
