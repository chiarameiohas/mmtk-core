--- conflicted
+++ resolved
@@ -98,10 +98,6 @@
     fn handle_user_collection_request(&self, _tls: OpaquePointer, _force: bool) {
         println!("Warning: User attempted a collection request, but it is not supported in NoGC. The request is ignored.");
     }
-
-    fn global_side_metadata_specs(&self) -> &[SideMetadataSpec] {
-        &self.common().global_metadata_specs
-    }
 }
 
 impl<VM: VMBinding> NoGC<VM> {
@@ -137,18 +133,7 @@
 
         NoGC {
             nogc_space,
-<<<<<<< HEAD
-            common: CommonPlan::new(vm_map, mmapper, options, heap, &NOGC_CONSTRAINTS, &[]),
-=======
-            base: BasePlan::new(
-                vm_map,
-                mmapper,
-                options,
-                heap,
-                &NOGC_CONSTRAINTS,
-                global_specs,
-            ),
->>>>>>> de79b1e5
+            common: CommonPlan::new(vm_map, mmapper, options, heap, &NOGC_CONSTRAINTS, vec![]),
         }
     }
 }