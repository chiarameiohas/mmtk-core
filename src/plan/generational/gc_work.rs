--- conflicted
+++ resolved
@@ -2,16 +2,11 @@
 
 use crate::plan::generational::global::Gen;
 use crate::policy::space::Space;
-<<<<<<< HEAD
 use crate::scheduler::{gc_work::*, GCWork, GCWorker};
 use crate::util::constants::LOG_BYTES_IN_ADDRESS;
 use crate::util::metadata::store_metadata;
 use crate::util::{Address, ObjectReference};
-=======
-use crate::scheduler::gc_work::*;
-use crate::util::ObjectReference;
 use crate::vm::edge_shape::Edge;
->>>>>>> 76131c49
 use crate::vm::*;
 use crate::MMTK;
 use std::marker::PhantomData;
@@ -142,7 +137,9 @@
             let mut edges = vec![];
             for (addr, count) in &self.modbuf {
                 for i in 0..*count {
-                    edges.push(*addr + (i << LOG_BYTES_IN_ADDRESS));
+                    edges.push(<E::VM as VMBinding>::VMEdge::from_address(
+                        *addr + (i << LOG_BYTES_IN_ADDRESS),
+                    ));
                 }
             }
             // Forward entries
