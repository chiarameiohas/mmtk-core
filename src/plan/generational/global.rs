use super::gc_work::ProcessModBuf;
use crate::plan::generational::gc_work::GenNurseryProcessEdges;
use crate::plan::global::CommonPlan;
use crate::plan::ObjectQueue;
use crate::plan::Plan;
use crate::plan::PlanConstraints;
use crate::policy::copyspace::CopySpace;
use crate::policy::space::Space;
use crate::scheduler::*;
use crate::util::conversions;
use crate::util::copy::CopySemantics;
use crate::util::heap::layout::heap_layout::Mmapper;
use crate::util::heap::layout::heap_layout::VMMap;
use crate::util::heap::HeapMeta;
use crate::util::heap::VMRequest;
use crate::util::metadata::side_metadata::SideMetadataSanity;
use crate::util::metadata::side_metadata::SideMetadataSpec;
use crate::util::options::Options;
use crate::util::statistics::counter::EventCounter;
use crate::util::ObjectReference;
use crate::util::VMWorkerThread;
<<<<<<< HEAD
use crate::vm::ObjectModel;
use crate::vm::VMBinding;
use crate::MMTK;
=======
use crate::vm::{ObjectModel, VMBinding};
>>>>>>> d8bcf909
use std::sync::atomic::AtomicBool;
use std::sync::atomic::Ordering;
use std::sync::{Arc, Mutex};

use mmtk_macros::PlanTraceObject;

/// Common implementation for generational plans. Each generational plan
/// should include this type, and forward calls to it where possible.
#[derive(PlanTraceObject)]
pub struct Gen<VM: VMBinding> {
    /// The nursery space.
    #[trace(CopySemantics::PromoteToMature)]
    pub nursery: CopySpace<VM>,
    /// The common plan.
    #[fallback_trace]
    pub common: CommonPlan<VM>,
    /// Is this GC full heap?
    pub gc_full_heap: AtomicBool,
    /// Is next GC full heap?
    pub next_gc_full_heap: AtomicBool,
    pub full_heap_gc_count: Arc<Mutex<EventCounter>>,
}

impl<VM: VMBinding> Gen<VM> {
    pub fn new(
        mut heap: HeapMeta,
        global_metadata_specs: Vec<SideMetadataSpec>,
        constraints: &'static PlanConstraints,
        vm_map: &'static VMMap,
        mmapper: &'static Mmapper,
        options: Arc<Options>,
    ) -> Self {
        let nursery = CopySpace::new(
            "nursery",
            false,
            true,
            VMRequest::fixed_extent(options.get_max_nursery(), false),
            global_metadata_specs.clone(),
            vm_map,
            mmapper,
            &mut heap,
        );
        let common = CommonPlan::new(
            vm_map,
            mmapper,
            options,
            heap,
            constraints,
            global_metadata_specs,
        );

        let full_heap_gc_count = common.base.stats.new_event_counter("majorGC", true, true);

        Gen {
            nursery,
            common,
            gc_full_heap: AtomicBool::default(),
            next_gc_full_heap: AtomicBool::new(false),
            full_heap_gc_count,
        }
    }

    pub fn add_barrier_modbuf(&self, mmtk: &'static MMTK<VM>, modbuf: Vec<ObjectReference>) {
        debug_assert!(
            !mmtk.scheduler.work_buckets[WorkBucketStage::Final].is_activated(),
            "{:?}",
            self as *const _
        );
        if !modbuf.is_empty() {
            mmtk.scheduler.work_buckets[WorkBucketStage::Closure].add(ProcessModBuf::<
                GenNurseryProcessEdges<VM>,
            >::new(
                modbuf,
                *VM::VMObjectModel::GLOBAL_LOG_BIT_SPEC,
            ));
        }
    }

    /// Verify side metadata specs used in the spaces in Gen.
    pub fn verify_side_metadata_sanity(&self, sanity: &mut SideMetadataSanity) {
        self.common.verify_side_metadata_sanity(sanity);
        self.nursery.verify_side_metadata_sanity(sanity);
    }

    /// Get spaces in generation plans
    pub fn get_spaces(&self) -> Vec<&dyn Space<VM>> {
        let mut ret = self.common.get_spaces();
        ret.push(&self.nursery);
        ret
    }

    /// Prepare Gen. This should be called by a single thread in GC prepare work.
    pub fn prepare(&mut self, tls: VMWorkerThread) {
        let full_heap = !self.is_current_gc_nursery();
        if full_heap {
            self.full_heap_gc_count.lock().unwrap().inc();
        }
        self.common.prepare(tls, full_heap);
        self.nursery.prepare(true);
        self.nursery
            .set_copy_for_sft_trace(Some(CopySemantics::PromoteToMature));
    }

    /// Release Gen. This should be called by a single thread in GC release work.
    pub fn release(&mut self, tls: VMWorkerThread) {
        let full_heap = !self.is_current_gc_nursery();
        self.common.release(tls, full_heap);
        self.nursery.release();
    }

    /// Independent of how many pages remain in the page budget (a function of heap size), we must
    /// ensure we never exhaust virtual memory. Therefore we must never let the nursery grow to the
    /// extent that it can't be copied into the mature space.
    ///
    /// Returns `true` if the nursery has grown to the extent that it may not be able to be copied
    /// into the mature space.
    fn virtual_memory_exhausted<P: Plan>(&self, plan: &P) -> bool {
        ((plan.get_collection_reserved_pages() as f64
            * VM::VMObjectModel::VM_WORST_CASE_COPY_EXPANSION) as usize)
            > plan.get_mature_physical_pages_available()
    }

    /// Check if we need a GC based on the nursery space usage. This method may mark
    /// the following GC as a full heap GC.
    pub fn collection_required<P: Plan>(
        &self,
        plan: &P,
        space_full: bool,
        space: Option<&dyn Space<VM>>,
    ) -> bool {
        let nursery_full = self.nursery.reserved_pages()
            >= (conversions::bytes_to_pages_up(self.common.base.options.get_max_nursery()));

        if nursery_full {
            return true;
        }

        if self.virtual_memory_exhausted(plan) {
            return true;
        }

        // Is the GC triggered by nursery?
        // - if space is none, it is not. Return false immediately.
        // - if space is some, we further check its descriptor.
        let is_triggered_by_nursery = space.map_or(false, |s| {
            s.common().descriptor == self.nursery.common().descriptor
        });
        // If space is full and the GC is not triggered by nursery, next GC will be full heap GC.
        if space_full && !is_triggered_by_nursery {
            self.next_gc_full_heap.store(true, Ordering::SeqCst);
        }

        self.common.base.collection_required(plan, space_full)
    }

    pub fn force_full_heap_collection(&self) {
        self.next_gc_full_heap.store(true, Ordering::Relaxed);
    }

    pub fn last_collection_full_heap(&self) -> bool {
        self.gc_full_heap.load(Ordering::Relaxed)
    }

    /// Check if we should do a full heap GC. It returns true if we should have a full heap GC.
    /// It also sets gc_full_heap based on the result.
    pub fn requires_full_heap_collection<P: Plan>(&self, plan: &P) -> bool {
        // Allow the same 'true' block for if-else.
        // The conditions are complex, and it is easier to read if we put them to separate if blocks.
        #[allow(clippy::if_same_then_else)]
        let is_full_heap = if crate::plan::generational::FULL_NURSERY_GC {
            // For barrier overhead measurements, we always do full gc in nursery collections.
            true
        } else if self
            .common
            .base
            .user_triggered_collection
            .load(Ordering::SeqCst)
            && *self.common.base.options.full_heap_system_gc
        {
            // User triggered collection, and we force full heap for user triggered collection
            true
        } else if self.next_gc_full_heap.load(Ordering::SeqCst)
            || self
                .common
                .base
                .cur_collection_attempts
                .load(Ordering::SeqCst)
                > 1
        {
            // Forces full heap collection
            true
        } else if self.virtual_memory_exhausted(plan) {
            true
        } else {
            plan.get_total_pages() <= plan.get_reserved_pages()
        };

        self.gc_full_heap.store(is_full_heap, Ordering::SeqCst);

        info!(
            "{}",
            if is_full_heap {
                "Full heap GC"
            } else {
                "Nursery GC"
            }
        );

        is_full_heap
    }

    /// Trace objects for spaces in generational and common plans for a full heap GC.
    pub fn trace_object_full_heap<Q: ObjectQueue>(
        &self,
        queue: &mut Q,
        object: ObjectReference,
        worker: &mut GCWorker<VM>,
    ) -> ObjectReference {
        if self.nursery.in_space(object) {
            return self.nursery.trace_object::<Q>(
                queue,
                object,
                Some(CopySemantics::PromoteToMature),
                worker,
            );
        }
        self.common.trace_object::<Q>(queue, object, worker)
    }

    /// Trace objects for spaces in generational and common plans for a nursery GC.
    pub fn trace_object_nursery<Q: ObjectQueue>(
        &self,
        queue: &mut Q,
        object: ObjectReference,
        worker: &mut GCWorker<VM>,
    ) -> ObjectReference {
        // Evacuate nursery objects
        if self.nursery.in_space(object) {
            return self.nursery.trace_object::<Q>(
                queue,
                object,
                Some(CopySemantics::PromoteToMature),
                worker,
            );
        }
        // We may alloc large object into LOS as nursery objects. Trace them here.
        if self.common.get_los().in_space(object) {
            return self.common.get_los().trace_object::<Q>(queue, object);
        }
        object
    }

    /// Is the current GC a nursery GC?
    pub fn is_current_gc_nursery(&self) -> bool {
        !self.gc_full_heap.load(Ordering::SeqCst)
    }

    /// Check a plan to see if the next GC should be a full heap GC.
    ///
    /// Note that this function should be called after all spaces have been released. This is
    /// required as we may get incorrect values since this function uses [`get_available_pages`]
    /// whose value depends on which spaces have been released.
    pub fn should_next_gc_be_full_heap(plan: &dyn Plan<VM = VM>) -> bool {
        plan.get_available_pages()
            < conversions::bytes_to_pages_up(plan.base().options.get_min_nursery())
    }

    /// Set next_gc_full_heap to the given value.
    pub fn set_next_gc_full_heap(&self, next_gc_full_heap: bool) {
        self.next_gc_full_heap
            .store(next_gc_full_heap, Ordering::SeqCst);
    }

    /// Get pages reserved for the collection by a generational plan. A generational plan should
    /// add their own reservatioin with the value returned by this method.
    pub fn get_collection_reserved_pages(&self) -> usize {
        self.nursery.reserved_pages()
    }

    /// Get pages used by a generational plan. A generational plan should add their own used pages
    /// with the value returned by this method.
    pub fn get_used_pages(&self) -> usize {
        self.nursery.reserved_pages() + self.common.get_used_pages()
    }
}<|MERGE_RESOLUTION|>--- conflicted
+++ resolved
@@ -19,13 +19,9 @@
 use crate::util::statistics::counter::EventCounter;
 use crate::util::ObjectReference;
 use crate::util::VMWorkerThread;
-<<<<<<< HEAD
 use crate::vm::ObjectModel;
 use crate::vm::VMBinding;
 use crate::MMTK;
-=======
-use crate::vm::{ObjectModel, VMBinding};
->>>>>>> d8bcf909
 use std::sync::atomic::AtomicBool;
 use std::sync::atomic::Ordering;
 use std::sync::{Arc, Mutex};
@@ -84,23 +80,6 @@
             common,
             gc_full_heap: AtomicBool::default(),
             next_gc_full_heap: AtomicBool::new(false),
-            full_heap_gc_count,
-        }
-    }
-
-    pub fn add_barrier_modbuf(&self, mmtk: &'static MMTK<VM>, modbuf: Vec<ObjectReference>) {
-        debug_assert!(
-            !mmtk.scheduler.work_buckets[WorkBucketStage::Final].is_activated(),
-            "{:?}",
-            self as *const _
-        );
-        if !modbuf.is_empty() {
-            mmtk.scheduler.work_buckets[WorkBucketStage::Closure].add(ProcessModBuf::<
-                GenNurseryProcessEdges<VM>,
-            >::new(
-                modbuf,
-                *VM::VMObjectModel::GLOBAL_LOG_BIT_SPEC,
-            ));
         }
     }
 
