--- conflicted
+++ resolved
@@ -78,14 +78,11 @@
 }
 
 impl<'a> ParallelCollector for SSCollector<'a> {
-<<<<<<< HEAD
+    type T = SSTraceLocal;
+    
     fn park(&mut self) {
         self.group.unwrap().park(self);
     }
-=======
-    type T = SSTraceLocal;
-
->>>>>>> bbadcfdb
     fn collect(&self) {
         unimplemented!();
     }
