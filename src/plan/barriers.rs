--- conflicted
+++ resolved
@@ -2,12 +2,9 @@
 
 use crate::policy::space::Space;
 use crate::scheduler::gc_works::*;
-<<<<<<< HEAD
 use crate::util::constants::*;
 use crate::util::metadata::*;
-=======
 use crate::scheduler::WorkBucketStage;
->>>>>>> c442a933
 use crate::util::*;
 use crate::MMTK;
 
@@ -74,17 +71,12 @@
             "{:?}",
             self as *const _
         );
-<<<<<<< HEAD
         if modbuf.len() != 0 {
             self.mmtk
                 .scheduler
-                .closure_stage
+                .work_buckets[WorkBucketStage::Closure]
                 .add(ProcessModBuf::<E>::new(modbuf));
         }
-=======
-        self.mmtk.scheduler.work_buckets[WorkBucketStage::Closure]
-            .add(ProcessModBuf::<E>::new(modified_nodes, modified_edges));
->>>>>>> c442a933
     }
 
     #[inline(always)]
