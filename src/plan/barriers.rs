--- conflicted
+++ resolved
@@ -16,30 +16,8 @@
     }
 }
 
-<<<<<<< HEAD
 pub trait Barrier: 'static + Send {
     fn flush(&mut self) {}
-=======
-/// For field writes in HotSpot, we cannot always get the source object pointer and the field address
-pub enum BarrierWriteTarget {
-    Object(ObjectReference),
-    Slot(Address),
-}
-
-pub trait Barrier: 'static + Send {
-    fn flush(&mut self);
-    fn post_write_barrier(&mut self, target: BarrierWriteTarget);
-    fn post_write_barrier_slow(&mut self, target: BarrierWriteTarget);
-}
-
-pub struct NoBarrier;
-
-impl Barrier for NoBarrier {
-    fn flush(&mut self) {}
-    fn post_write_barrier(&mut self, _target: BarrierWriteTarget) {}
-    fn post_write_barrier_slow(&mut self, _target: BarrierWriteTarget) {}
-}
->>>>>>> d8bcf909
 
     fn object_reference_write(
         &mut self,
@@ -52,51 +30,18 @@
         self.object_reference_write_post(src, slot, target);
     }
 
-    fn object_reference_write_pre(
-        &mut self,
-        _src: ObjectReference,
-        _slot: Address,
-        _target: ObjectReference,
-    ) {
-    }
+pub trait Barrier: 'static + Send {
+    fn flush(&mut self);
+    fn post_write_barrier(&mut self, target: BarrierWriteTarget);
+    fn post_write_barrier_slow(&mut self, target: BarrierWriteTarget);
+}
 
-<<<<<<< HEAD
     fn object_reference_write_post(
         &mut self,
         _src: ObjectReference,
         _slot: Address,
         _target: ObjectReference,
     ) {
-=======
-    /// Attepmt to atomically log an object.
-    /// Returns true if the object is not logged previously.
-    #[inline(always)]
-    fn log_object(&self, object: ObjectReference) -> bool {
-        loop {
-            // Try set the bit from 1 to 0 (log object). This may fail, if
-            // 1. the bit is cleared by others, or
-            // 2. other bits in the same byte may get modified if we use side metadata
-            if compare_exchange_metadata::<E::VM>(
-                &self.meta,
-                object,
-                1,
-                0,
-                None,
-                Ordering::SeqCst,
-                Ordering::SeqCst,
-            ) {
-                // We just logged the object
-                return true;
-            } else {
-                let old_value =
-                    load_metadata::<E::VM>(&self.meta, object, None, Some(Ordering::SeqCst));
-                // If the bit is cleared before, someone else has logged the object. Return false.
-                if old_value == 0 {
-                    return false;
-                }
-            }
-        }
->>>>>>> d8bcf909
     }
 
     fn array_copy(
@@ -111,23 +56,6 @@
         unsafe { std::ptr::copy::<ObjectReference>(src.to_ptr(), dst.to_mut_ptr(), count) };
         self.array_copy_post(src_object, src, dst_object, dst, count);
     }
-<<<<<<< HEAD
-=======
-
-    #[inline(always)]
-    fn barrier(&mut self, obj: ObjectReference) {
-        if load_metadata::<E::VM>(&self.meta, obj, None, None) == 0 {
-            return;
-        }
-        self.barrier_slow(obj);
-    }
-
-    #[inline(never)]
-    fn barrier_slow(&mut self, obj: ObjectReference) {
-        self.enqueue_node(obj);
-    }
-}
->>>>>>> d8bcf909
 
     fn array_copy_pre(
         &mut self,
@@ -139,7 +67,6 @@
     ) {
     }
 
-<<<<<<< HEAD
     fn array_copy_post(
         &mut self,
         _src_object: Option<ObjectReference>,
@@ -148,26 +75,28 @@
         _dst: Address,
         _count: usize,
     ) {
-=======
-    #[inline(always)]
-    fn post_write_barrier(&mut self, target: BarrierWriteTarget) {
-        match target {
-            BarrierWriteTarget::Object(obj) => self.barrier(obj),
-            _ => unreachable!(),
+    }
+}
+
+pub struct NoBarrier;
+
+impl<E: ProcessEdgesWork> Barrier for ObjectRememberingBarrier<E> {
+    #[cold]
+    fn flush(&mut self) {
+        let mut modbuf = vec![];
+        std::mem::swap(&mut modbuf, &mut self.modbuf);
+        debug_assert!(
+            !self.mmtk.scheduler.work_buckets[WorkBucketStage::Final].is_activated(),
+            "{:?}",
+            self as *const _
+        );
+        if !modbuf.is_empty() {
+            self.mmtk.scheduler.work_buckets[WorkBucketStage::Closure]
+                .add(ProcessModBuf::<E>::new(modbuf, self.meta));
         }
     }
 
-    #[inline(always)]
-    fn post_write_barrier_slow(&mut self, target: BarrierWriteTarget) {
-        match target {
-            BarrierWriteTarget::Object(obj) => {
-                self.enqueue_node(obj);
-            }
-            _ => unreachable!(),
-        }
->>>>>>> d8bcf909
-    }
-}
+pub use super::generational::barrier::GenObjectBarrier;
 
 pub struct NoBarrier;
 
