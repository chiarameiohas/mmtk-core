--- conflicted
+++ resolved
@@ -2,13 +2,8 @@
 use super::PlanConstraints;
 use crate::mmtk::MMTK;
 use crate::plan::transitive_closure::TransitiveClosure;
-<<<<<<< HEAD
-#[cfg(feature = "immortalspace")]
-=======
 use crate::plan::Mutator;
->>>>>>> b721a6d2
 use crate::policy::immortalspace::ImmortalSpace;
-#[cfg(feature = "largeobjectspace")]
 use crate::policy::largeobjectspace::LargeObjectSpace;
 use crate::policy::space::Space;
 use crate::scheduler::*;
@@ -123,6 +118,7 @@
             crate::plan::semispace::mutator::create_ss_mutator(tls, &*mmtk.plan)
         }
         PlanSelector::GenCopy => crate::plan::gencopy::mutator::create_gencopy_mutator(tls, mmtk),
+        PlanSelector::MarkSweep => crate::plan::marksweep::mutator::create_ms_mutator(tls, &*mmtk.plan)
     })
 }
 
@@ -143,6 +139,9 @@
         PlanSelector::GenCopy => Box::new(crate::plan::gencopy::GenCopy::new(
             vm_map, mmapper, options, scheduler,
         )),
+        PlanSelector::MarkSweep => Box::new(crate::plan::marksweep::MarkSweep::new(
+            vm_map, mmapper, options, scheduler,
+        )),
     }
 }
 
@@ -162,25 +161,6 @@
     ) -> GCWorkerLocalPtr;
     fn base(&self) -> &BasePlan<Self::VM>;
     fn schedule_collection(&'static self, _scheduler: &MMTkScheduler<Self::VM>);
-<<<<<<< HEAD
-    #[cfg(feature = "sanity")]
-    fn schedule_sanity_collection(&'static self, scheduler: &MMTkScheduler<Self::VM>) {
-        self.base().inside_sanity.store(true, Ordering::SeqCst);
-        // Stop & scan mutators (mutator scanning can happen before STW)
-        for mutator in <Self::VM as VMBinding>::VMActivePlan::mutators() {
-            scheduler.work_buckets[WorkBucketStage::Prepare]
-                .add(ScanStackRoot::<SanityGCProcessEdges<Self::VM>>(mutator));
-        }
-        scheduler.work_buckets[WorkBucketStage::Prepare]
-            .add(ScanVMSpecificRoots::<SanityGCProcessEdges<Self::VM>>::new());
-        // Prepare global/collectors/mutators
-        scheduler.work_buckets[WorkBucketStage::Prepare].add(SanityPrepare::new(self));
-        // Release global/collectors/mutators
-        scheduler.work_buckets[WorkBucketStage::Release].add(SanityRelease::new(self));
-    }
-    #[cfg(all(feature = "largeobjectspace", feature = "immortalspace"))]
-=======
->>>>>>> b721a6d2
     fn common(&self) -> &CommonPlan<Self::VM> {
         panic!("Common Plan not handled!")
     }
@@ -709,19 +689,16 @@
 /**
 CommonPlan is for representing state and features used by _many_ plans, but that are not fundamental to _all_ plans.  Examples include the Large Object Space and an Immortal space.  Features that are fundamental to _all_ plans must be included in BasePlan.
 */
-#[cfg(all(feature = "largeobjectspace", feature = "immortalspace"))]
 pub struct CommonPlan<VM: VMBinding> {
     pub unsync: UnsafeCell<CommonUnsync<VM>>,
     pub base: BasePlan<VM>,
 }
 
-#[cfg(all(feature = "largeobjectspace", feature = "immortalspace"))]
 pub struct CommonUnsync<VM: VMBinding> {
     pub immortal: ImmortalSpace<VM>,
     pub los: LargeObjectSpace<VM>,
 }
 
-#[cfg(all(feature = "largeobjectspace", feature = "immortalspace"))]
 impl<VM: VMBinding> CommonPlan<VM> {
     pub fn new(
         vm_map: &'static VMMap,
@@ -813,13 +790,11 @@
         self.base.stacks_prepared()
     }
 
-    #[cfg(feature = "immortalspace")]
     pub fn get_immortal(&self) -> &'static ImmortalSpace<VM> {
         let unsync = unsafe { &*self.unsync.get() };
         &unsync.immortal
     }
 
-    #[cfg(feature = "largeobjectspace")]
     pub fn get_los(&self) -> &'static LargeObjectSpace<VM> {
         let unsync = unsafe { &*self.unsync.get() };
         &unsync.los
