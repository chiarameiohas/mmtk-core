--- conflicted
+++ resolved
@@ -20,13 +20,8 @@
 use crate::util::options::UnsafeOptionsWrapper;
 #[cfg(feature = "sanity")]
 use crate::util::sanity::sanity_checker::*;
-<<<<<<< HEAD
-use crate::util::side_metadata::SideMetadataContext;
 use crate::util::{ObjectReference, VMWorkerThread};
-=======
-use crate::util::VMWorkerThread;
 use crate::util::{conversions, metadata};
->>>>>>> a8499062
 use crate::vm::*;
 use crate::{mmtk::MMTK, plan::barriers::BarrierSelector};
 use enum_map::EnumMap;
@@ -124,12 +119,8 @@
             scheduler.work_buckets[WorkBucketStage::Unconstrained]
                 .add(StopMutators::<GenCopyMatureProcessEdges<VM>>::new());
         }
-<<<<<<< HEAD
         scheduler.work_buckets[WorkBucketStage::RefClosure]
             .add(ProcessWeakRefs::<GenCopyMatureProcessEdges<VM>>::new());
-=======
-
->>>>>>> a8499062
         // Prepare global/collectors/mutators
         scheduler.work_buckets[WorkBucketStage::Prepare]
             .add(Prepare::<Self, GenCopyCopyContext<VM>>::new(self));
@@ -201,7 +192,7 @@
         !self.gc_full_heap.load(Ordering::SeqCst)
     }
 
-    fn in_default_space(&self, object: ObjectReference) -> bool {
+    fn in_default_space(&self, _object: ObjectReference) -> bool {
         unreachable!()
     }
 }
