/// https://github.com/JikesRVM/JikesRVM/blob/master/MMTk/src/org/mmtk/utility/ForwardingWord.java
use ::util::{Address, ObjectReference};
use ::vm::ObjectModel;
use ::util::OpaquePointer;
use std::sync::atomic::Ordering;
use libc::c_void;

use ::plan::Allocator;
use vm::VMBinding;

// ...00
const FORWARDING_NOT_TRIGGERED_YET: u8 = 0;
// ...10
const BEING_FORWARDED: u8 = 2;
// ...11
const FORWARDED: u8 = 3;
// ...11
const FORWARDING_MASK: u8 = 3;
const FORWARDING_BITS: usize = 2;

<<<<<<< HEAD
pub fn attempt_to_forward(object: ObjectReference) -> u8 {
    let gc_byte = VMObjectModel::get_gc_byte(object);
    let mut old_value = gc_byte.load(Ordering::SeqCst);
    if old_value & FORWARDING_MASK != FORWARDING_NOT_TRIGGERED_YET {
        return old_value;
    }
    while old_value != gc_byte.compare_and_swap(old_value, old_value | BEING_FORWARDED, Ordering::SeqCst) {
        old_value = gc_byte.load(Ordering::SeqCst);
        if old_value & FORWARDING_MASK != FORWARDING_NOT_TRIGGERED_YET {
=======
pub fn attempt_to_forward<VM: VMBinding>(object: ObjectReference) -> usize {
    let mut old_value: usize = 0;
    old_value = VM::VMObjectModel::prepare_available_bits(object);
    if (old_value as u8) & FORWARDING_MASK != FORWARDING_NOT_TRIGGERED_YET {
        return old_value;
    }
    while !VM::VMObjectModel::attempt_available_bits(object, old_value, old_value | BEING_FORWARDED as usize) {
        old_value = VM::VMObjectModel::prepare_available_bits(object);
        if (old_value as u8) & FORWARDING_MASK != FORWARDING_NOT_TRIGGERED_YET {
>>>>>>> ee7ab348
            return old_value;
        }
    }
    return old_value;
}

<<<<<<< HEAD
pub fn spin_and_get_forwarded_object(object: ObjectReference, gc_byte: u8) -> ObjectReference {
    let mut gc_byte = gc_byte;
    let gc_byte_slot = VMObjectModel::get_gc_byte(object);
    while gc_byte & FORWARDING_MASK == BEING_FORWARDED {
        gc_byte = gc_byte_slot.load(Ordering::SeqCst);
    }
    if gc_byte & FORWARDING_MASK == FORWARDED {
        let status_word = VMObjectModel::read_available_bits_word(object);
        let a = status_word & !((FORWARDING_MASK as usize) << VMObjectModel::GC_BYTE_OFFSET);
        unsafe { Address::from_usize(a).to_object_reference() }
    } else {
        panic!("Invalid header value 0x{:x} 0x{:x}", gc_byte, VMObjectModel::read_available_bits_word(object));
        object
=======
pub fn spin_and_get_forwarded_object<VM: VMBinding>(object: ObjectReference, status_word: usize) -> ObjectReference {
    let mut status_word = status_word;
    while (status_word as u8) & FORWARDING_MASK == BEING_FORWARDED {
        status_word = VM::VMObjectModel::read_available_bits_word(object);
>>>>>>> ee7ab348
    }
}

<<<<<<< HEAD
pub fn forward_object(object: ObjectReference, allocator: Allocator, tls: OpaquePointer) -> ObjectReference {
    let new_object = VMObjectModel::copy(object, allocator, tls);
    let forwarded = (FORWARDED as usize) << VMObjectModel::GC_BYTE_OFFSET;
    VMObjectModel::write_available_bits_word(object, new_object.to_address().as_usize() | forwarded);
    // let gc_byte = VMObjectModel::get_gc_byte(object);
    // gc_byte.store(gc_byte.load(Ordering::SeqCst) | FORWARDED, Ordering::SeqCst);
    new_object
}

// pub fn set_forwarding_pointer(object: ObjectReference, ptr: ObjectReference) {
//     VMObjectModel::write_available_bits_word(object, ptr.to_address().as_usize() | FORWARDED as usize);
// }

pub fn is_forwarded(object: ObjectReference) -> bool {
    VMObjectModel::get_gc_byte(object).load(Ordering::Relaxed) & FORWARDING_MASK == FORWARDED
}

pub fn is_forwarded_or_being_forwarded(object: ObjectReference) -> bool {
    VMObjectModel::get_gc_byte(object).load(Ordering::Relaxed) & FORWARDING_MASK != 0
=======
pub fn forward_object<VM: VMBinding>(object: ObjectReference, allocator: Allocator, tls: OpaquePointer) -> ObjectReference {
    let new_object = VM::VMObjectModel::copy(object, allocator, tls);
    VM::VMObjectModel::write_available_bits_word(object, new_object.to_address() | FORWARDED);
    new_object
}

pub fn set_forwarding_pointer<VM: VMBinding>(object: ObjectReference, ptr: ObjectReference) {
    VM::VMObjectModel::write_available_bits_word(object, ptr.to_address() | FORWARDED);
}

pub fn is_forwarded<VM: VMBinding>(object: ObjectReference) -> bool {
    VM::VMObjectModel::read_available_byte(object) & FORWARDING_MASK == FORWARDED
}

pub fn is_forwarded_or_being_forwarded<VM: VMBinding>(object: ObjectReference) -> bool {
    VM::VMObjectModel::read_available_byte(object) & FORWARDING_MASK != 0
>>>>>>> ee7ab348
}

pub fn state_is_forwarded_or_being_forwarded(gc_byte: u8) -> bool {
    gc_byte & FORWARDING_MASK != 0
}

pub fn state_is_being_forwarded(gc_byte: u8) -> bool {
    gc_byte & FORWARDING_MASK == BEING_FORWARDED
}

<<<<<<< HEAD
pub fn clear_forwarding_bits(object: ObjectReference) {
    let gc_byte = VMObjectModel::get_gc_byte(object);
    gc_byte.store(gc_byte.load(Ordering::SeqCst) & !FORWARDING_MASK, Ordering::SeqCst);
=======
pub fn clear_forwarding_bits<VM: VMBinding>(object: ObjectReference) {
    VM::VMObjectModel::write_available_byte(object, VM::VMObjectModel::read_available_byte(object) & !FORWARDING_MASK);
>>>>>>> ee7ab348
}

// pub fn extract_forwarding_pointer(forwarding_word: usize) -> ObjectReference {
//     unsafe { Address::from_usize(forwarding_word & (!(FORWARDING_MASK as usize))).to_object_reference() }
// }<|MERGE_RESOLUTION|>--- conflicted
+++ resolved
@@ -18,9 +18,8 @@
 const FORWARDING_MASK: u8 = 3;
 const FORWARDING_BITS: usize = 2;
 
-<<<<<<< HEAD
-pub fn attempt_to_forward(object: ObjectReference) -> u8 {
-    let gc_byte = VMObjectModel::get_gc_byte(object);
+pub fn attempt_to_forward<VM: VMBinding>(object: ObjectReference) -> u8 {
+    let gc_byte = VM::VMObjectModel::get_gc_byte(object);
     let mut old_value = gc_byte.load(Ordering::SeqCst);
     if old_value & FORWARDING_MASK != FORWARDING_NOT_TRIGGERED_YET {
         return old_value;
@@ -28,84 +27,48 @@
     while old_value != gc_byte.compare_and_swap(old_value, old_value | BEING_FORWARDED, Ordering::SeqCst) {
         old_value = gc_byte.load(Ordering::SeqCst);
         if old_value & FORWARDING_MASK != FORWARDING_NOT_TRIGGERED_YET {
-=======
-pub fn attempt_to_forward<VM: VMBinding>(object: ObjectReference) -> usize {
-    let mut old_value: usize = 0;
-    old_value = VM::VMObjectModel::prepare_available_bits(object);
-    if (old_value as u8) & FORWARDING_MASK != FORWARDING_NOT_TRIGGERED_YET {
-        return old_value;
-    }
-    while !VM::VMObjectModel::attempt_available_bits(object, old_value, old_value | BEING_FORWARDED as usize) {
-        old_value = VM::VMObjectModel::prepare_available_bits(object);
-        if (old_value as u8) & FORWARDING_MASK != FORWARDING_NOT_TRIGGERED_YET {
->>>>>>> ee7ab348
             return old_value;
         }
     }
     return old_value;
 }
 
-<<<<<<< HEAD
-pub fn spin_and_get_forwarded_object(object: ObjectReference, gc_byte: u8) -> ObjectReference {
+pub fn spin_and_get_forwarded_object<VM: VMBinding>(object: ObjectReference, gc_byte: u8) -> ObjectReference {
     let mut gc_byte = gc_byte;
-    let gc_byte_slot = VMObjectModel::get_gc_byte(object);
+    let gc_byte_slot = VM::VMObjectModel::get_gc_byte(object);
     while gc_byte & FORWARDING_MASK == BEING_FORWARDED {
         gc_byte = gc_byte_slot.load(Ordering::SeqCst);
     }
     if gc_byte & FORWARDING_MASK == FORWARDED {
-        let status_word = VMObjectModel::read_available_bits_word(object);
-        let a = status_word & !((FORWARDING_MASK as usize) << VMObjectModel::GC_BYTE_OFFSET);
+        let status_word = VM::VMObjectModel::read_available_bits_word(object);
+        let a = status_word & !((FORWARDING_MASK as usize) << VM::VMObjectModel::GC_BYTE_OFFSET);
         unsafe { Address::from_usize(a).to_object_reference() }
     } else {
-        panic!("Invalid header value 0x{:x} 0x{:x}", gc_byte, VMObjectModel::read_available_bits_word(object));
+        panic!("Invalid header value 0x{:x} 0x{:x}", gc_byte, VM::VMObjectModel::read_available_bits_word(object));
         object
-=======
-pub fn spin_and_get_forwarded_object<VM: VMBinding>(object: ObjectReference, status_word: usize) -> ObjectReference {
-    let mut status_word = status_word;
-    while (status_word as u8) & FORWARDING_MASK == BEING_FORWARDED {
-        status_word = VM::VMObjectModel::read_available_bits_word(object);
->>>>>>> ee7ab348
     }
 }
 
-<<<<<<< HEAD
-pub fn forward_object(object: ObjectReference, allocator: Allocator, tls: OpaquePointer) -> ObjectReference {
-    let new_object = VMObjectModel::copy(object, allocator, tls);
-    let forwarded = (FORWARDED as usize) << VMObjectModel::GC_BYTE_OFFSET;
-    VMObjectModel::write_available_bits_word(object, new_object.to_address().as_usize() | forwarded);
+pub fn forward_object<VM: VMBinding>(object: ObjectReference, allocator: Allocator, tls: OpaquePointer) -> ObjectReference {
+    let new_object = VM::VMObjectModel::copy(object, allocator, tls);
+    let forwarded = (FORWARDED as usize) << VM::VMObjectModel::GC_BYTE_OFFSET;
+    VM::VMObjectModel::write_available_bits_word(object, new_object.to_address().as_usize() | forwarded);
     // let gc_byte = VMObjectModel::get_gc_byte(object);
     // gc_byte.store(gc_byte.load(Ordering::SeqCst) | FORWARDED, Ordering::SeqCst);
     new_object
 }
 
-// pub fn set_forwarding_pointer(object: ObjectReference, ptr: ObjectReference) {
-//     VMObjectModel::write_available_bits_word(object, ptr.to_address().as_usize() | FORWARDED as usize);
-// }
-
-pub fn is_forwarded(object: ObjectReference) -> bool {
-    VMObjectModel::get_gc_byte(object).load(Ordering::Relaxed) & FORWARDING_MASK == FORWARDED
-}
-
-pub fn is_forwarded_or_being_forwarded(object: ObjectReference) -> bool {
-    VMObjectModel::get_gc_byte(object).load(Ordering::Relaxed) & FORWARDING_MASK != 0
-=======
-pub fn forward_object<VM: VMBinding>(object: ObjectReference, allocator: Allocator, tls: OpaquePointer) -> ObjectReference {
-    let new_object = VM::VMObjectModel::copy(object, allocator, tls);
-    VM::VMObjectModel::write_available_bits_word(object, new_object.to_address() | FORWARDED);
-    new_object
-}
-
 pub fn set_forwarding_pointer<VM: VMBinding>(object: ObjectReference, ptr: ObjectReference) {
-    VM::VMObjectModel::write_available_bits_word(object, ptr.to_address() | FORWARDED);
+    let forwarded = (FORWARDED as usize) << VM::VMObjectModel::GC_BYTE_OFFSET;
+    VM::VMObjectModel::write_available_bits_word(object, ptr.to_address().as_usize() | forwarded);
 }
 
 pub fn is_forwarded<VM: VMBinding>(object: ObjectReference) -> bool {
-    VM::VMObjectModel::read_available_byte(object) & FORWARDING_MASK == FORWARDED
+    VM::VMObjectModel::get_gc_byte(object).load(Ordering::Relaxed) & FORWARDING_MASK == FORWARDED
 }
 
 pub fn is_forwarded_or_being_forwarded<VM: VMBinding>(object: ObjectReference) -> bool {
-    VM::VMObjectModel::read_available_byte(object) & FORWARDING_MASK != 0
->>>>>>> ee7ab348
+    VM::VMObjectModel::get_gc_byte(object).load(Ordering::Relaxed) & FORWARDING_MASK != 0
 }
 
 pub fn state_is_forwarded_or_being_forwarded(gc_byte: u8) -> bool {
@@ -116,14 +79,9 @@
     gc_byte & FORWARDING_MASK == BEING_FORWARDED
 }
 
-<<<<<<< HEAD
-pub fn clear_forwarding_bits(object: ObjectReference) {
-    let gc_byte = VMObjectModel::get_gc_byte(object);
+pub fn clear_forwarding_bits<VM: VMBinding>(object: ObjectReference) {
+    let gc_byte = VM::VMObjectModel::get_gc_byte(object);
     gc_byte.store(gc_byte.load(Ordering::SeqCst) & !FORWARDING_MASK, Ordering::SeqCst);
-=======
-pub fn clear_forwarding_bits<VM: VMBinding>(object: ObjectReference) {
-    VM::VMObjectModel::write_available_byte(object, VM::VMObjectModel::read_available_byte(object) & !FORWARDING_MASK);
->>>>>>> ee7ab348
 }
 
 // pub fn extract_forwarding_pointer(forwarding_word: usize) -> ObjectReference {
