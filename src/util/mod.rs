#[macro_use]
pub mod macros;
#[macro_use]
pub mod conversions;
pub mod alloc;
pub mod heap;
pub mod options;
pub mod address;
pub mod forwarding_word;
pub mod header_byte;
pub mod logger;
pub mod constants;
#[cfg(feature = "sanity")]
pub mod sanity;
pub mod statistics;
pub mod queue;
mod synchronized_counter;
pub mod reference_processor;
pub mod generic_freelist;
pub mod int_array_freelist;
pub mod treadmill;
pub mod opaque_pointer;
pub mod memory;
<<<<<<< HEAD
=======

#[cfg(test)]
pub mod test_util;
>>>>>>> ee7ab348

pub use self::opaque_pointer::OpaquePointer;
pub use self::address::Address;
pub use self::address::ObjectReference;
pub use self::synchronized_counter::SynchronizedCounter;
pub use self::reference_processor::ReferenceProcessor;<|MERGE_RESOLUTION|>--- conflicted
+++ resolved
@@ -21,12 +21,9 @@
 pub mod treadmill;
 pub mod opaque_pointer;
 pub mod memory;
-<<<<<<< HEAD
-=======
 
 #[cfg(test)]
 pub mod test_util;
->>>>>>> ee7ab348
 
 pub use self::opaque_pointer::OpaquePointer;
 pub use self::address::Address;
