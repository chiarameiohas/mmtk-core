--- conflicted
+++ resolved
@@ -103,14 +103,8 @@
                 {
                     let regions = 1 + ((page_offset - sync.highwater_mark) >> LOG_PAGES_IN_REGION);
                     let metapages = regions as usize * self.meta_data_pages_per_region;
-<<<<<<< HEAD
-                    self.common.reserve(metapages);
-                    self.common.commit(metapages);
+                    self.common.accounting.reserve_and_commit(metapages);
                     // new_chunk = true;
-=======
-                    self.common.accounting.reserve_and_commit(metapages);
-                    new_chunk = true;
->>>>>>> de79b1e5
                 }
                 sync.highwater_mark = page_offset;
             }
@@ -301,28 +295,11 @@
         debug_assert!(conversions::is_page_aligned(first));
         let page_offset = conversions::bytes_to_pages(first - self.start);
         let pages = self.free_list.size(page_offset as _);
-        // if (VM.config.ZERO_PAGES_ON_RELEASE)
-        //     VM.memory.zero(false, first, Conversions.pagesToBytes(pages));
-        debug_assert!(pages as usize <= self.common.get_committed());
         let bytes = (pages as usize) << 12;
         for i in (0..bytes).step_by(8) {
             unsafe { (first + i).store(0xdeadbeefdeadbeefusize) }
         }
-        // FIXME
-        #[allow(clippy::cast_ref_to_mut)]
-        let me = unsafe { &mut *(self as *const _ as *mut Self) };
-        let freed = {
-            let mut sync = self.sync.lock().unwrap();
-            self.common.release_reserved(pages as _);
-            self.common.release_committed(pages as _);
-            let freed = me.free_list.free(page_offset as _, true);
-            sync.pages_currently_on_freelist += pages as usize;
-            freed
-        };
-        if !self.common.contiguous {
-            // only discontiguous spaces use chunks
-            me.release_free_chunks(first, freed as _);
-        }
+        self.release_pages(first)
     }
 
     pub fn release_pages(&self, first: Address) {
