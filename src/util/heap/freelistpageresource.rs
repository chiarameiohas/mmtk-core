use std::ops::{Deref, DerefMut};
use std::sync::{Mutex, MutexGuard};

use super::layout::map::Map;
use super::layout::Mmapper;
use super::PageResource;
use crate::policy::space::Space;
use crate::util::address::Address;
use crate::util::alloc::embedded_meta_data::*;
use crate::util::constants::*;
use crate::util::conversions;
use crate::util::generic_freelist::GenericFreeList;
use crate::util::heap::layout::heap_layout::VMMap;
use crate::util::heap::layout::vm_layout_constants::*;
use crate::util::heap::pageresource::CommonPageResource;
use crate::util::OpaquePointer;
use crate::util::{generic_freelist, memory};
use crate::vm::*;
use std::mem::MaybeUninit;
use crate::util::side_metadata::*;
use crate::vm::ActivePlan;

pub struct CommonFreeListPageResource {
    free_list: Box<<VMMap as Map>::FreeList>,
    start: Address,
}

impl CommonFreeListPageResource {
    pub fn get_start(&self) -> Address {
        self.start
    }

    pub fn resize_freelist(&mut self, start_address: Address) {
        self.start = start_address.align_up(BYTES_IN_REGION);
    }
}

pub struct FreeListPageResource<VM: VMBinding> {
    common: CommonPageResource<VM>,
    common_flpr: Box<CommonFreeListPageResource>,
    /** Number of pages to reserve at the start of every allocation */
    meta_data_pages_per_region: usize,
    sync: Mutex<FreeListPageResourceSync>,
}

struct FreeListPageResourceSync {
    pages_currently_on_freelist: usize,
    highwater_mark: i32,
}

impl<VM: VMBinding> Deref for FreeListPageResource<VM> {
    type Target = CommonFreeListPageResource;

    fn deref(&self) -> &CommonFreeListPageResource {
        &self.common_flpr
    }
}

impl<VM: VMBinding> DerefMut for FreeListPageResource<VM> {
    fn deref_mut(&mut self) -> &mut CommonFreeListPageResource {
        &mut self.common_flpr
    }
}

impl<VM: VMBinding> PageResource<VM> for FreeListPageResource<VM> {
    fn common(&self) -> &CommonPageResource<VM> {
        &self.common
    }
    fn common_mut(&mut self) -> &mut CommonPageResource<VM> {
        &mut self.common
    }

    fn alloc_pages(
        &self,
        reserved_pages: usize,
        required_pages: usize,
        zeroed: bool,
        tls: OpaquePointer,
    ) -> Address {
        debug_assert!(
            self.meta_data_pages_per_region == 0
                || required_pages <= PAGES_IN_CHUNK - self.meta_data_pages_per_region
        );
        // FIXME: We need a safe implementation
        #[allow(clippy::cast_ref_to_mut)]
        let self_mut: &mut Self = unsafe { &mut *(self as *const _ as *mut _) };
        let mut sync = self.sync.lock().unwrap();
        let mut new_chunk = false;
        let mut page_offset = self_mut.free_list.alloc(required_pages as _);

        if page_offset == generic_freelist::FAILURE && self.common.growable {
            page_offset = self_mut.allocate_contiguous_chunks(required_pages, &mut sync);
            new_chunk = true;
        }
        if page_offset == generic_freelist::FAILURE {
            return unsafe { Address::zero() };
        } else {
            sync.pages_currently_on_freelist -= required_pages;
            if page_offset > sync.highwater_mark {
                if sync.highwater_mark == 0
                    || (page_offset ^ sync.highwater_mark) > PAGES_IN_REGION as i32
                {
                    let regions = 1 + ((page_offset - sync.highwater_mark) >> LOG_PAGES_IN_REGION);
                    let metapages = regions as usize * self.meta_data_pages_per_region;
                    self.common.reserve(metapages);
                    self.common.commit(metapages);
                    new_chunk = true;
                }
                sync.highwater_mark = page_offset;
            }
        }

        let rtn = self.start + conversions::pages_to_bytes(page_offset as _);
        let bytes = conversions::pages_to_bytes(required_pages);
        // The meta-data portion of reserved Pages was committed above.
        self.commit_pages(reserved_pages, required_pages, tls);
        self.common()
            .space
            .unwrap()
            .grow_space(rtn, bytes, new_chunk);
<<<<<<< HEAD
        let local_side_metadata_per_chunk = self.common().space.unwrap().local_side_metadata_per_chunk();
        self.common()
            .space
            .unwrap()
            .common()
            .mmapper
            .ensure_mapped(rtn, required_pages, &|chunk| {
                if !try_map_metadata_space(
                    chunk,
                    BYTES_IN_CHUNK,
                    VM::VMActivePlan::global().global_side_metadata_per_chunk(),
                    local_side_metadata_per_chunk,
                ) {
                    // TODO(Javad): handle meta space allocation failure
                    panic!("failed to mmap meta memory");
                }
            });
=======

        self.common().space.unwrap().common().mmapper.ensure_mapped(
            rtn,
            required_pages,
            VM::VMActivePlan::global().global_side_metadata_per_chunk(),
            self.common().space.unwrap().local_side_metadata_per_chunk(),
        );
>>>>>>> 6cac4ff8
        if zeroed {
            memory::zero(rtn, bytes);
        }
        rtn
    }

    fn adjust_for_metadata(&self, pages: usize) -> usize {
        pages
    }
}

impl<VM: VMBinding> FreeListPageResource<VM> {
    pub fn new_contiguous(
        start: Address,
        bytes: usize,
        meta_data_pages_per_region: usize,
        vm_map: &'static VMMap,
    ) -> Self {
        let pages = conversions::bytes_to_pages(bytes);
        // We use MaybeUninit::uninit().assume_init(), which is nul, for a Box value, which cannot be null.
        // FIXME: We should try either remove this kind of circular dependency or use MaybeUninit<T> instead of Box<T>
        #[allow(invalid_value)]
        #[allow(clippy::uninit_assumed_init)]
        let common_flpr = unsafe {
            let mut common_flpr = Box::new(CommonFreeListPageResource {
                free_list: MaybeUninit::uninit().assume_init(),
                start,
            });
            ::std::ptr::write(
                &mut common_flpr.free_list,
                vm_map.create_parent_freelist(&common_flpr, pages, PAGES_IN_REGION as _),
            );
            common_flpr
        };
        let growable = cfg!(target_pointer_width = "64");
        let mut flpr = FreeListPageResource {
            common: CommonPageResource::new(true, growable),
            common_flpr,
            meta_data_pages_per_region,
            sync: Mutex::new(FreeListPageResourceSync {
                pages_currently_on_freelist: if growable { 0 } else { pages },
                highwater_mark: 0,
            }),
        };
        if !flpr.common.growable {
            // For non-growable space, we just need to reserve metadata according to the requested size.
            flpr.reserve_metadata(bytes);
            // reserveMetaData(space.getExtent());
            // unimplemented!()
        }
        flpr
    }

    pub fn new_discontiguous(meta_data_pages_per_region: usize, vm_map: &'static VMMap) -> Self {
        // We use MaybeUninit::uninit().assume_init(), which is nul, for a Box value, which cannot be null.
        // FIXME: We should try either remove this kind of circular dependency or use MaybeUninit<T> instead of Box<T>
        #[allow(invalid_value)]
        #[allow(clippy::uninit_assumed_init)]
        let common_flpr = unsafe {
            let mut common_flpr = Box::new(CommonFreeListPageResource {
                free_list: MaybeUninit::uninit().assume_init(),
                start: AVAILABLE_START,
            });
            ::std::ptr::write(
                &mut common_flpr.free_list,
                vm_map.create_freelist(&common_flpr),
            );
            common_flpr
        };
        FreeListPageResource {
            common: CommonPageResource::new(false, true),
            common_flpr,
            meta_data_pages_per_region,
            sync: Mutex::new(FreeListPageResourceSync {
                pages_currently_on_freelist: 0,
                highwater_mark: 0,
            }),
        }
    }

    fn allocate_contiguous_chunks(
        &mut self,
        pages: usize,
        sync: &mut MutexGuard<FreeListPageResourceSync>,
    ) -> i32 {
        debug_assert!(
            self.meta_data_pages_per_region == 0
                || pages <= PAGES_IN_CHUNK - self.meta_data_pages_per_region
        );
        let mut rtn = generic_freelist::FAILURE;
        let required_chunks = crate::policy::space::required_chunks(pages);
        let region = unsafe {
            self.common
                .space
                .unwrap()
                .grow_discontiguous_space(required_chunks)
        };

        if !region.is_zero() {
            let region_start = conversions::bytes_to_pages(region - self.start);
            let region_end = region_start + (required_chunks * PAGES_IN_CHUNK) - 1;
            self.free_list.set_uncoalescable(region_start as _);
            self.free_list.set_uncoalescable(region_end as i32 + 1);
            for p in (region_start..region_end).step_by(PAGES_IN_CHUNK) {
                let liberated;
                if p != region_start {
                    self.free_list.clear_uncoalescable(p as _);
                }
                liberated = self.free_list.free(p as _, true); // add chunk to our free list
                debug_assert!(liberated as usize == PAGES_IN_CHUNK + (p - region_start));
                if self.meta_data_pages_per_region > 1 {
                    let meta_data_pages_per_region = self.meta_data_pages_per_region;
                    self.free_list
                        .alloc_from_unit(meta_data_pages_per_region as _, p as _);
                    // carve out space for metadata
                }
                {
                    sync.pages_currently_on_freelist +=
                        PAGES_IN_CHUNK - self.meta_data_pages_per_region;
                }
            }
            rtn = self.free_list.alloc(pages as _); // re-do the request which triggered this call
        }
        rtn
    }

    fn free_contiguous_chunk(&mut self, chunk: Address) {
        let num_chunks = self.vm_map().get_contiguous_region_chunks(chunk);
        debug_assert!(num_chunks == 1 || self.meta_data_pages_per_region == 0);
        /* nail down all pages associated with the chunk, so it is no longer on our free list */
        let mut chunk_start = conversions::bytes_to_pages(chunk - self.start);
        let chunk_end = chunk_start + (num_chunks * PAGES_IN_CHUNK);
        while chunk_start < chunk_end {
            self.free_list.set_uncoalescable(chunk_start as _);
            if self.meta_data_pages_per_region > 0 {
                self.free_list.free(chunk_start as _, false); // first free any metadata pages
            }
            let tmp = self
                .free_list
                .alloc_from_unit(PAGES_IN_CHUNK as _, chunk_start as _)
                as usize; // then alloc the entire chunk
            debug_assert!(tmp == chunk_start);
            chunk_start += PAGES_IN_CHUNK;
            {
                let mut sync = self.sync.lock().unwrap();
                sync.pages_currently_on_freelist -=
                    PAGES_IN_CHUNK - self.meta_data_pages_per_region;
            }
        }
        /* now return the address space associated with the chunk for global reuse */
        // FIXME: We need a safe implementation
        #[allow(clippy::cast_ref_to_mut)]
        let space: &mut dyn Space<VM> =
            unsafe { &mut *(self.common.space.unwrap() as *const _ as *mut _) };
        space.release_discontiguous_chunks(chunk);
    }

    fn reserve_metadata(&mut self, extent: usize) {
        let _highwater_mark = 0;
        if self.meta_data_pages_per_region > 0 {
            debug_assert!(self.start.is_aligned_to(BYTES_IN_REGION));
            let size = (extent >> LOG_BYTES_IN_REGION) << LOG_BYTES_IN_REGION;
            let mut cursor = self.start + size;
            while cursor > self.start {
                cursor -= BYTES_IN_REGION;
                let unit = (cursor - self.start) >> LOG_BYTES_IN_PAGE;
                let meta_data_pages_per_region = self.meta_data_pages_per_region;
                let tmp = self
                    .free_list
                    .alloc_from_unit(meta_data_pages_per_region as _, unit as _)
                    as usize;
                {
                    let mut sync = self.sync.lock().unwrap();
                    sync.pages_currently_on_freelist -= self.meta_data_pages_per_region;
                }
                debug_assert!(tmp == unit);
            }
        }
    }

    pub fn release_pages(&self, first: Address) {
        debug_assert!(conversions::is_page_aligned(first));
        let page_offset = conversions::bytes_to_pages(first - self.start);
        let pages = self.free_list.size(page_offset as _);
        // if (VM.config.ZERO_PAGES_ON_RELEASE)
        //     VM.memory.zero(false, first, Conversions.pagesToBytes(pages));
        debug_assert!(pages as usize <= self.common.get_committed());
        let me = unsafe { &mut *(self as *const Self as *mut Self) };
        let freed = {
            let mut sync = self.sync.lock().unwrap();
            self.common.release_reserved(pages as _);
            self.common.release_committed(pages as _);
            let freed = me.free_list.free(page_offset as _, true);
            sync.pages_currently_on_freelist += pages as usize;
            freed
        };
        if !self.common.contiguous {
            // only discontiguous spaces use chunks
            me.release_free_chunks(first, freed as _);
        }
    }

    fn release_free_chunks(&mut self, freed_page: Address, pages_freed: usize) {
        let page_offset = conversions::bytes_to_pages(freed_page - self.start);

        if self.meta_data_pages_per_region > 0 {
            // can only be a single chunk
            if pages_freed == (PAGES_IN_CHUNK - self.meta_data_pages_per_region) {
                self.free_contiguous_chunk(conversions::chunk_align_down(freed_page));
            }
        } else {
            // may be multiple chunks
            if pages_freed % PAGES_IN_CHUNK == 0 {
                // necessary, but not sufficient condition
                /* grow a region of chunks, starting with the chunk containing the freed page */
                let mut region_start = page_offset & !(PAGES_IN_CHUNK - 1);
                let mut next_region_start = region_start + PAGES_IN_CHUNK;
                /* now try to grow (end point pages are marked as non-coalescing) */
                while self.free_list.is_coalescable(region_start as _) {
                    // region_start is guaranteed to be positive. Otherwise this line will fail due to subtraction overflow.
                    region_start -= PAGES_IN_CHUNK;
                }
                while next_region_start < generic_freelist::MAX_UNITS as usize
                    && self.free_list.is_coalescable(next_region_start as _)
                {
                    next_region_start += PAGES_IN_CHUNK;
                }
                debug_assert!(next_region_start < generic_freelist::MAX_UNITS as usize);
                if pages_freed == next_region_start - region_start {
                    let start = self.start;
                    self.free_contiguous_chunk(start + conversions::pages_to_bytes(region_start));
                }
            }
        }
    }
}<|MERGE_RESOLUTION|>--- conflicted
+++ resolved
@@ -118,25 +118,6 @@
             .space
             .unwrap()
             .grow_space(rtn, bytes, new_chunk);
-<<<<<<< HEAD
-        let local_side_metadata_per_chunk = self.common().space.unwrap().local_side_metadata_per_chunk();
-        self.common()
-            .space
-            .unwrap()
-            .common()
-            .mmapper
-            .ensure_mapped(rtn, required_pages, &|chunk| {
-                if !try_map_metadata_space(
-                    chunk,
-                    BYTES_IN_CHUNK,
-                    VM::VMActivePlan::global().global_side_metadata_per_chunk(),
-                    local_side_metadata_per_chunk,
-                ) {
-                    // TODO(Javad): handle meta space allocation failure
-                    panic!("failed to mmap meta memory");
-                }
-            });
-=======
 
         self.common().space.unwrap().common().mmapper.ensure_mapped(
             rtn,
@@ -144,7 +125,6 @@
             VM::VMActivePlan::global().global_side_metadata_per_chunk(),
             self.common().space.unwrap().local_side_metadata_per_chunk(),
         );
->>>>>>> 6cac4ff8
         if zeroed {
             memory::zero(rtn, bytes);
         }
