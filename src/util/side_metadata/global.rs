--- conflicted
+++ resolved
@@ -1,9 +1,5 @@
 use super::*;
-<<<<<<< HEAD
 use crate::util::{constants::*, heap::layout::vm_layout_constants::LOG_BYTES_IN_CHUNK};
-=======
-use crate::util::constants::{BYTES_IN_PAGE, LOG_BYTES_IN_PAGE};
->>>>>>> 1fc73b36
 use crate::util::heap::layout::vm_layout_constants::BYTES_IN_CHUNK;
 use crate::util::heap::PageAccounting;
 use crate::util::memory;
@@ -39,7 +35,6 @@
     pub log_min_obj_size: usize,
 }
 
-<<<<<<< HEAD
 impl SideMetadataSpec {
     pub const fn accumulated_size(&self) -> usize {
         self.offset + super::metadata_address_range_size(*self)
@@ -48,7 +43,6 @@
 
 // ** NOTE: **
 //  Regardless of the number of bits in a metadata unit, we always represent its content as a word.
-=======
 /// This struct stores all the side metadata specs for a policy. Generally a policy needs to know its own
 /// side metadata spec as well as the plan's specs.
 pub struct SideMetadataContext {
@@ -57,7 +51,6 @@
     // For policies
     pub local: Vec<SideMetadataSpec>,
 }
->>>>>>> 1fc73b36
 
 impl SideMetadataContext {
     pub fn new_global_specs(specs: &[SideMetadataSpec]) -> Vec<SideMetadataSpec> {
