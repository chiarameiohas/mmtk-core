use super::*;
use crate::util::constants::BYTES_IN_PAGE;
use crate::util::heap::layout::vm_layout_constants::BYTES_IN_CHUNK;
use crate::util::memory;
use crate::util::{constants, Address};
use std::fmt;
use std::io::Result;
use std::sync::atomic::{AtomicU16, AtomicU32, AtomicU8, AtomicUsize, Ordering};

/// This struct stores the specification of a side metadata bit-set.
/// It is used as an input to the (inline) functions provided by the side metadata module.
///
/// Each plan or policy which uses a metadata bit-set, needs to create an instance of this struct.
///
/// For performance reasons, objects of this struct should be constants.
#[derive(Clone, Copy, PartialEq, Eq, Hash)]
pub struct SideMetadataSpec {
    pub is_global: bool,
    pub offset: SideMetadataOffset,
    /// Number of bits needed per region. E.g. 0 = 1 bit, 1 = 2 bit.
    pub log_num_of_bits: usize,
    /// Number of bytes of the region. E.g. 3 = 8 bytes, 12 = 4096 bytes (page).
    pub log_min_obj_size: usize,
}

impl SideMetadataSpec {
<<<<<<< HEAD
    pub const fn accumulated_size(&self) -> usize {
        self.offset + super::metadata_address_range_size(self)
=======
    /// Is offset for this spec Address? (contiguous side metadata for 64 bits, and global specs in 32 bits)
    #[inline(always)]
    pub const fn is_absolute_offset(&self) -> bool {
        self.is_global || cfg!(target_pointer_width = "64")
    }
    /// If offset for this spec relative? (chunked side metadata for local specs in 32 bits)
    #[inline(always)]
    pub const fn is_rel_offset(&self) -> bool {
        !self.is_absolute_offset()
    }

    #[inline(always)]
    pub const fn get_absolute_offset(&self) -> Address {
        debug_assert!(self.is_absolute_offset());
        unsafe { self.offset.addr }
    }

    #[inline(always)]
    pub const fn get_rel_offset(&self) -> usize {
        debug_assert!(self.is_rel_offset());
        unsafe { self.offset.rel_offset }
>>>>>>> f50ac55d
    }
}

impl fmt::Debug for SideMetadataSpec {
    fn fmt(&self, f: &mut fmt::Formatter<'_>) -> fmt::Result {
        f.write_fmt(format_args!(
            "SideMetadataSpec {{ \
            **is_global: {:?} \
            **offset: {} \
            **log_num_of_bits: 0x{:x} \
            **log_min_obj_size: 0x{:x} \
            }}",
            self.is_global,
            unsafe {
                if self.is_absolute_offset() {
                    format!("0x{:x}", self.offset.addr)
                } else {
                    format!("0x{:x}", self.offset.rel_offset)
                }
            },
            self.log_num_of_bits,
            self.log_min_obj_size
        ))
    }
}

/// A union of Address or relative offset (usize) used to store offset for a side metadata spec.
/// If a spec is contiguous side metadata, it uses address. Othrewise it uses usize.
// The fields are made private on purpose. They can only be accessed from SideMetadata which knows whether it is Address or usize.
#[derive(Clone, Copy)]
pub union SideMetadataOffset {
    addr: Address,
    rel_offset: usize,
}

impl SideMetadataOffset {
    // Get an offset for a fixed address. This is usually used to set offset for the first spec (subsequent ones can be laid out with `layout_after`).
    pub const fn addr(addr: Address) -> Self {
        SideMetadataOffset { addr }
    }

    // Get an offset for a relative offset (usize). This is usually used to set offset for the first spec (subsequent ones can be laid out with `layout_after`).
    pub const fn rel(rel_offset: usize) -> Self {
        SideMetadataOffset { rel_offset }
    }

    /// Get an offset after a spec. This is used to layout another spec immediately after this one.
    #[cfg(target_pointer_width = "64")]
    pub const fn layout_after(spec: &SideMetadataSpec) -> SideMetadataOffset {
        debug_assert!(spec.is_absolute_offset());
        SideMetadataOffset {
            addr: unsafe { spec.offset.addr }
                .add(crate::util::metadata::side_metadata::metadata_address_range_size(spec)),
        }
    }
    /// Get an offset after a spec. This is used to layout another spec immediately after this one.
    #[cfg(target_pointer_width = "32")]
    pub const fn layout_after(spec: &SideMetadataSpec) -> SideMetadataOffset {
        if spec.is_absolute_offset() {
            SideMetadataOffset {
                addr: unsafe { spec.offset.addr }
                    .add(crate::util::metadata::side_metadata::metadata_address_range_size(spec)),
            }
        } else {
            SideMetadataOffset {
                rel_offset: unsafe { spec.offset.rel_offset }
                    + crate::util::metadata::side_metadata::metadata_bytes_per_chunk(
                        spec.log_min_obj_size,
                        spec.log_num_of_bits,
                    ),
            }
        }
    }
}

// Address and usize has the same layout, so we use usize for implementing these traits.

impl PartialEq for SideMetadataOffset {
    fn eq(&self, other: &Self) -> bool {
        unsafe { self.rel_offset == other.rel_offset }
    }
}
impl Eq for SideMetadataOffset {}

impl std::hash::Hash for SideMetadataOffset {
    fn hash<H: std::hash::Hasher>(&self, state: &mut H) {
        unsafe { self.rel_offset }.hash(state);
    }
}

/// This struct stores all the side metadata specs for a policy. Generally a policy needs to know its own
/// side metadata spec as well as the plan's specs.
pub struct SideMetadataContext {
    // For plans
    pub global: Vec<SideMetadataSpec>,
    // For policies
    pub local: Vec<SideMetadataSpec>,
}

impl SideMetadataContext {
    pub fn new_global_specs(specs: &[SideMetadataSpec]) -> Vec<SideMetadataSpec> {
        let mut ret = vec![];
        ret.extend_from_slice(specs);
        ret
    }

    pub fn get_local_specs(&self) -> &[SideMetadataSpec] {
        &self.local
    }

    /// Return the pages reserved for side metadata based on the data pages we used.
    // We used to use PageAccouting to count pages used in side metadata. However,
    // that means we always count pages while we may reserve less than a page each time.
    // This could lead to overcount. I think the easier way is to not account
    // when we allocate for sidemetadata, but to calculate the side metadata usage based on
    // how many data pages we use when reporting.
    pub fn calculate_reserved_pages(&self, data_pages: usize) -> usize {
        let mut total = 0;
        for spec in self.global.iter() {
            let rshift = addr_rshift(spec);
            total += (data_pages + ((1 << rshift) - 1)) >> rshift;
        }
        for spec in self.local.iter() {
            let rshift = addr_rshift(spec);
            total += (data_pages + ((1 << rshift) - 1)) >> rshift;
        }
        total
    }

    pub fn reset(&self) {}

    // ** NOTE: **
    //  Regardless of the number of bits in a metadata unit, we always represent its content as a word.

    /// Tries to map the required metadata space and returns `true` is successful.
    /// This can be called at page granularity.
    pub fn try_map_metadata_space(&self, start: Address, size: usize) -> Result<()> {
        debug!(
            "try_map_metadata_space({}, 0x{:x}, {}, {})",
            start,
            size,
            self.global.len(),
            self.local.len()
        );
        // Page aligned
        debug_assert!(start.is_aligned_to(BYTES_IN_PAGE));
        debug_assert!(size % BYTES_IN_PAGE == 0);
        self.map_metadata_internal(start, size, false)
    }

    /// Tries to map the required metadata address range, without reserving swap-space/physical memory for it.
    /// This will make sure the address range is exclusive to the caller. This should be called at chunk granularity.
    ///
    /// NOTE: Accessing addresses in this range will produce a segmentation fault if swap-space is not mapped using the `try_map_metadata_space` function.
    pub fn try_map_metadata_address_range(&self, start: Address, size: usize) -> Result<()> {
        debug!(
            "try_map_metadata_address_range({}, 0x{:x}, {}, {})",
            start,
            size,
            self.global.len(),
            self.local.len()
        );
        // Chunk aligned
        debug_assert!(start.is_aligned_to(BYTES_IN_CHUNK));
        debug_assert!(size % BYTES_IN_CHUNK == 0);
        self.map_metadata_internal(start, size, true)
    }

    /// The internal function to mmap metadata
    ///
    /// # Arguments
    /// * `start` - The starting address of the source data.
    /// * `size` - The size of the source data (in bytes).
    /// * `no_reserve` - whether to invoke mmap with a noreserve flag (we use this flag to quanrantine address range)
    fn map_metadata_internal(&self, start: Address, size: usize, no_reserve: bool) -> Result<()> {
        for spec in self.global.iter() {
            match try_mmap_contiguous_metadata_space(start, size, spec, no_reserve) {
                Ok(_) => {}
                Err(e) => return Result::Err(e),
            }
        }

        #[cfg(target_pointer_width = "32")]
        let mut lsize: usize = 0;

        for spec in self.local.iter() {
            // For local side metadata, we always have to reserve address space for all
            // local metadata required by all policies in MMTk to be able to calculate a constant offset for each local metadata at compile-time
            // (it's like assigning an ID to each policy).
            // As the plan is chosen at run-time, we will never know which subset of policies will be used during run-time.
            // We can't afford this much address space in 32-bits.
            // So, we switch to the chunk-based approach for this specific case.
            //
            // The global metadata is different in that for each plan, we can calculate its constant base addresses at compile-time.
            // Using the chunk-based approach will need the same address space size as the current not-chunked approach.
            #[cfg(target_pointer_width = "64")]
            {
                match try_mmap_contiguous_metadata_space(start, size, spec, no_reserve) {
                    Ok(_) => {}
                    Err(e) => return Result::Err(e),
                }
            }
            #[cfg(target_pointer_width = "32")]
            {
                lsize += metadata_bytes_per_chunk(spec.log_min_obj_size, spec.log_num_of_bits);
            }
        }

        #[cfg(target_pointer_width = "32")]
        if lsize > 0 {
            let max = BYTES_IN_CHUNK >> super::constants::LOG_LOCAL_SIDE_METADATA_WORST_CASE_RATIO;
            debug_assert!(
                lsize <= max,
                "local side metadata per chunk (0x{:x}) must be less than (0x{:x})",
                lsize,
                max
            );
            match try_map_per_chunk_metadata_space(start, size, lsize, no_reserve) {
                Ok(_) => {}
                Err(e) => return Result::Err(e),
            }
        }

        Ok(())
    }

    /// Unmap the corresponding metadata space or panic.
    ///
    /// Note-1: This function is only used for test and debug right now.
    ///
    /// Note-2: This function uses munmap() which works at page granularity.
    ///     If the corresponding metadata space's size is not a multiple of page size,
    ///     the actual unmapped space will be bigger than what you specify.
    #[cfg(test)]
    pub fn ensure_unmap_metadata_space(&self, start: Address, size: usize) {
        trace!("ensure_unmap_metadata_space({}, 0x{:x})", start, size);
        debug_assert!(start.is_aligned_to(BYTES_IN_PAGE));
        debug_assert!(size % BYTES_IN_PAGE == 0);

        for spec in self.global.iter() {
            ensure_munmap_contiguos_metadata_space(start, size, spec);
        }

        for spec in self.local.iter() {
            #[cfg(target_pointer_width = "64")]
            {
                ensure_munmap_contiguos_metadata_space(start, size, spec);
            }
            #[cfg(target_pointer_width = "32")]
            {
                ensure_munmap_chunked_metadata_space(start, size, spec);
            }
        }
    }
}

// Used only for debugging
// Panics in the required metadata for data_addr is not mapped
pub fn ensure_metadata_is_mapped(metadata_spec: &SideMetadataSpec, data_addr: Address) {
    let meta_start = address_to_meta_address(metadata_spec, data_addr).align_down(BYTES_IN_PAGE);

    debug!(
        "ensure_metadata_is_mapped({}).meta_start({})",
        data_addr, meta_start
    );

    memory::panic_if_unmapped(meta_start, BYTES_IN_PAGE);
}

#[inline(always)]
pub fn load_atomic(metadata_spec: &SideMetadataSpec, data_addr: Address, order: Ordering) -> usize {
    #[cfg(feature = "extreme_assertions")]
    let _lock = sanity::SANITY_LOCK.lock().unwrap();

    let meta_addr = address_to_meta_address(metadata_spec, data_addr);
    if cfg!(debug_assertions) {
        ensure_metadata_is_mapped(metadata_spec, data_addr);
    }

    let bits_num_log = metadata_spec.log_num_of_bits;

    let res = if bits_num_log <= 3 {
        let lshift = meta_byte_lshift(metadata_spec, data_addr);
        let mask = meta_byte_mask(metadata_spec) << lshift;
        let byte_val = unsafe { meta_addr.atomic_load::<AtomicU8>(order) };

        ((byte_val & mask) as usize) >> lshift
    } else if bits_num_log == 4 {
        unsafe { meta_addr.atomic_load::<AtomicU16>(order) as usize }
    } else if bits_num_log == 5 {
        unsafe { meta_addr.atomic_load::<AtomicU32>(order) as usize }
    } else if bits_num_log == 6 {
        unsafe { meta_addr.atomic_load::<AtomicUsize>(order) }
    } else {
        unreachable!(
            "side metadata > {}-bits is not supported!",
            constants::BITS_IN_WORD
        );
    };

    #[cfg(feature = "extreme_assertions")]
    sanity::verify_load(&metadata_spec, data_addr, res);

    res
}

#[inline(always)]
pub fn store_atomic(
    metadata_spec: &SideMetadataSpec,
    data_addr: Address,
    metadata: usize,
    order: Ordering,
) {
    #[cfg(feature = "extreme_assertions")]
    let _lock = sanity::SANITY_LOCK.lock().unwrap();

    let meta_addr = address_to_meta_address(metadata_spec, data_addr);
    if cfg!(debug_assertions) {
        ensure_metadata_is_mapped(metadata_spec, data_addr);
    }

    let bits_num_log = metadata_spec.log_num_of_bits;

    if bits_num_log < 3 {
        let lshift = meta_byte_lshift(metadata_spec, data_addr);
        let mask = meta_byte_mask(metadata_spec) << lshift;

        let mut old_val = unsafe { meta_addr.load::<u8>() };
        let mut new_val = (old_val & !mask) | ((metadata as u8) << lshift);

        while unsafe {
            meta_addr
                .compare_exchange::<AtomicU8>(old_val, new_val, order, order)
                .is_err()
        } {
            old_val = unsafe { meta_addr.load::<u8>() };
            new_val = (old_val & !mask) | ((metadata as u8) << lshift);
        }
    } else if bits_num_log == 3 {
        unsafe { meta_addr.atomic_store::<AtomicU8>(metadata as u8, order) };
    } else if bits_num_log == 4 {
        unsafe { meta_addr.atomic_store::<AtomicU16>(metadata as u16, order) };
    } else if bits_num_log == 5 {
        unsafe { meta_addr.atomic_store::<AtomicU32>(metadata as u32, order) };
    } else if bits_num_log == 6 {
        unsafe { meta_addr.atomic_store::<AtomicUsize>(metadata as usize, order) };
    } else {
        unreachable!(
            "side metadata > {}-bits is not supported!",
            constants::BITS_IN_WORD
        );
    }

    #[cfg(feature = "extreme_assertions")]
    sanity::verify_store(metadata_spec, data_addr, metadata);
}

#[inline(always)]
pub fn compare_exchange_atomic(
    metadata_spec: &SideMetadataSpec,
    data_addr: Address,
    old_metadata: usize,
    new_metadata: usize,
    success_order: Ordering,
    failure_order: Ordering,
) -> bool {
    #[cfg(feature = "extreme_assertions")]
    let _lock = sanity::SANITY_LOCK.lock().unwrap();

    debug!(
        "compare_exchange_atomic({:?}, {}, {}, {})",
        metadata_spec, data_addr, old_metadata, new_metadata
    );
    let meta_addr = address_to_meta_address(metadata_spec, data_addr);
    if cfg!(debug_assertions) {
        ensure_metadata_is_mapped(metadata_spec, data_addr);
    }

    let bits_num_log = metadata_spec.log_num_of_bits;

    #[allow(clippy::let_and_return)]
    let res = if bits_num_log < 3 {
        let lshift = meta_byte_lshift(metadata_spec, data_addr);
        let mask = meta_byte_mask(metadata_spec) << lshift;

        let real_old_byte = unsafe { meta_addr.atomic_load::<AtomicU8>(success_order) };
        let expected_old_byte = (real_old_byte & !mask) | ((old_metadata as u8) << lshift);
        let expected_new_byte = (expected_old_byte & !mask) | ((new_metadata as u8) << lshift);

        unsafe {
            meta_addr
                .compare_exchange::<AtomicU8>(
                    expected_old_byte,
                    expected_new_byte,
                    success_order,
                    failure_order,
                )
                .is_ok()
        }
    } else if bits_num_log == 3 {
        unsafe {
            meta_addr
                .compare_exchange::<AtomicU8>(
                    old_metadata as u8,
                    new_metadata as u8,
                    success_order,
                    failure_order,
                )
                .is_ok()
        }
    } else if bits_num_log == 4 {
        unsafe {
            meta_addr
                .compare_exchange::<AtomicU16>(
                    old_metadata as u16,
                    new_metadata as u16,
                    success_order,
                    failure_order,
                )
                .is_ok()
        }
    } else if bits_num_log == 5 {
        unsafe {
            meta_addr
                .compare_exchange::<AtomicU32>(
                    old_metadata as u32,
                    new_metadata as u32,
                    success_order,
                    failure_order,
                )
                .is_ok()
        }
    } else if bits_num_log == 6 {
        unsafe {
            meta_addr
                .compare_exchange::<AtomicUsize>(
                    old_metadata,
                    new_metadata,
                    success_order,
                    failure_order,
                )
                .is_ok()
        }
    } else {
        unreachable!(
            "side metadata > {}-bits is not supported!",
            constants::BITS_IN_WORD
        );
    };

    #[cfg(feature = "extreme_assertions")]
    if res {
        sanity::verify_store(metadata_spec, data_addr, new_metadata);
    }

    res
}

// same as Rust atomics, this wraps around on overflow
#[inline(always)]
pub fn fetch_add_atomic(
    metadata_spec: &SideMetadataSpec,
    data_addr: Address,
    val: usize,
    order: Ordering,
) -> usize {
    #[cfg(feature = "extreme_assertions")]
    let _lock = sanity::SANITY_LOCK.lock().unwrap();

    let meta_addr = address_to_meta_address(metadata_spec, data_addr);
    if cfg!(debug_assertions) {
        ensure_metadata_is_mapped(metadata_spec, data_addr);
    }

    let bits_num_log = metadata_spec.log_num_of_bits;

    #[allow(clippy::let_and_return)]
    let old_val = if bits_num_log < 3 {
        let lshift = meta_byte_lshift(metadata_spec, data_addr);
        let mask = meta_byte_mask(metadata_spec) << lshift;

        let mut old_val = unsafe { meta_addr.load::<u8>() };
        let mut new_sub_val = (((old_val & mask) >> lshift) + (val as u8)) & (mask >> lshift);
        let mut new_val = (old_val & !mask) | (new_sub_val << lshift);

        while unsafe {
            meta_addr
                .compare_exchange::<AtomicU8>(old_val, new_val, order, order)
                .is_err()
        } {
            old_val = unsafe { meta_addr.load::<u8>() };
            new_sub_val = (((old_val & mask) >> lshift) + (val as u8)) & (mask >> lshift);
            new_val = (old_val & !mask) | (new_sub_val << lshift);
        }

        (old_val & mask) as usize
    } else if bits_num_log == 3 {
        unsafe { (&*meta_addr.to_ptr::<AtomicU8>()).fetch_add(val as u8, order) as usize }
    } else if bits_num_log == 4 {
        unsafe { (&*meta_addr.to_ptr::<AtomicU16>()).fetch_add(val as u16, order) as usize }
    } else if bits_num_log == 5 {
        unsafe { (&*meta_addr.to_ptr::<AtomicU32>()).fetch_add(val as u32, order) as usize }
    } else if bits_num_log == 6 {
        unsafe { (&*meta_addr.to_ptr::<AtomicUsize>()).fetch_add(val, order) }
    } else {
        unreachable!(
            "side metadata > {}-bits is not supported!",
            constants::BITS_IN_WORD
        );
    };

    #[cfg(feature = "extreme_assertions")]
    sanity::verify_add(metadata_spec, data_addr, val, old_val);

    old_val
}

// same as Rust atomics, this wraps around on overflow
#[inline(always)]
pub fn fetch_sub_atomic(
    metadata_spec: &SideMetadataSpec,
    data_addr: Address,
    val: usize,
    order: Ordering,
) -> usize {
    #[cfg(feature = "extreme_assertions")]
    let _lock = sanity::SANITY_LOCK.lock().unwrap();

    let meta_addr = address_to_meta_address(metadata_spec, data_addr);
    if cfg!(debug_assertions) {
        ensure_metadata_is_mapped(metadata_spec, data_addr);
    }

    let bits_num_log = metadata_spec.log_num_of_bits;

    #[allow(clippy::let_and_return)]
    let old_val = if bits_num_log < 3 {
        let lshift = meta_byte_lshift(metadata_spec, data_addr);
        let mask = meta_byte_mask(metadata_spec) << lshift;

        let mut old_val = unsafe { meta_addr.load::<u8>() };
        let mut new_sub_val = (((old_val & mask) >> lshift) - (val as u8)) & (mask >> lshift);
        let mut new_val = (old_val & !mask) | (new_sub_val << lshift);

        while unsafe {
            meta_addr
                .compare_exchange::<AtomicU8>(old_val, new_val, order, order)
                .is_err()
        } {
            old_val = unsafe { meta_addr.load::<u8>() };
            new_sub_val = (((old_val & mask) >> lshift) - (val as u8)) & (mask >> lshift);
            new_val = (old_val & !mask) | (new_sub_val << lshift);
        }

        (old_val & mask) as usize
    } else if bits_num_log == 3 {
        unsafe { (&*meta_addr.to_ptr::<AtomicU8>()).fetch_sub(val as u8, order) as usize }
    } else if bits_num_log == 4 {
        unsafe { (&*meta_addr.to_ptr::<AtomicU16>()).fetch_sub(val as u16, order) as usize }
    } else if bits_num_log == 5 {
        unsafe { (&*meta_addr.to_ptr::<AtomicU32>()).fetch_sub(val as u32, order) as usize }
    } else if bits_num_log == 6 {
        unsafe { (&*meta_addr.to_ptr::<AtomicUsize>()).fetch_sub(val, order) }
    } else {
        unreachable!(
            "side metadata > {}-bits is not supported!",
            constants::BITS_IN_WORD
        );
    };

    #[cfg(feature = "extreme_assertions")]
    sanity::verify_sub(metadata_spec, data_addr, val, old_val);

    old_val
}

/// Non-atomic load of metadata.
///
/// # Safety
///
/// This is unsafe because:
///
/// 1. Concurrent access to this operation is undefined behaviour.
/// 2. Interleaving Non-atomic and atomic operations is undefined behaviour.
///
#[inline(always)]
pub unsafe fn load(metadata_spec: &SideMetadataSpec, data_addr: Address) -> usize {
    #[cfg(feature = "extreme_assertions")]
    let _lock = sanity::SANITY_LOCK.lock().unwrap();

    let meta_addr = address_to_meta_address(metadata_spec, data_addr);
    if cfg!(debug_assertions) {
        ensure_metadata_is_mapped(metadata_spec, data_addr);
    }

    let bits_num_log = metadata_spec.log_num_of_bits;

    #[allow(clippy::let_and_return)]
    let res = if bits_num_log <= 3 {
        let lshift = meta_byte_lshift(metadata_spec, data_addr);
        let mask = meta_byte_mask(metadata_spec) << lshift;
        let byte_val = meta_addr.load::<u8>();

        ((byte_val & mask) as usize) >> lshift
    } else if bits_num_log == 4 {
        meta_addr.load::<u16>() as usize
    } else if bits_num_log == 5 {
        meta_addr.load::<u32>() as usize
    } else if bits_num_log == 6 {
        meta_addr.load::<usize>() as usize
    } else {
        unreachable!(
            "side metadata > {}-bits is not supported!",
            constants::BITS_IN_WORD
        );
    };

    #[cfg(feature = "extreme_assertions")]
    sanity::verify_load(&metadata_spec, data_addr, res);

    res
}

/// Non-atomic store of metadata.
///
/// # Safety
///
/// This is unsafe because:
///
/// 1. Concurrent access to this operation is undefined behaviour.
/// 2. Interleaving Non-atomic and atomic operations is undefined behaviour.
///
#[inline(always)]
pub unsafe fn store(metadata_spec: &SideMetadataSpec, data_addr: Address, metadata: usize) {
    #[cfg(feature = "extreme_assertions")]
    let _lock = sanity::SANITY_LOCK.lock().unwrap();

    let meta_addr = address_to_meta_address(metadata_spec, data_addr);
    if cfg!(debug_assertions) {
        ensure_metadata_is_mapped(metadata_spec, data_addr);
    }

    let bits_num_log = metadata_spec.log_num_of_bits;

    if bits_num_log < 3 {
        let lshift = meta_byte_lshift(metadata_spec, data_addr);
        let mask = meta_byte_mask(metadata_spec) << lshift;

        let old_val = meta_addr.load::<u8>();
        let new_val = (old_val & !mask) | ((metadata as u8) << lshift);

        meta_addr.store::<u8>(new_val);
    } else if bits_num_log == 3 {
        meta_addr.store::<u8>(metadata as u8);
    } else if bits_num_log == 4 {
        meta_addr.store::<u16>(metadata as u16);
    } else if bits_num_log == 5 {
        meta_addr.store::<u32>(metadata as u32);
    } else if bits_num_log == 6 {
        meta_addr.store::<usize>(metadata as usize);
    } else {
        unreachable!(
            "side metadata > {}-bits is not supported!",
            constants::BITS_IN_WORD
        );
    }

    #[cfg(feature = "extreme_assertions")]
    sanity::verify_store(metadata_spec, data_addr, metadata);
}

/// Bulk-zero a specific metadata for a chunk.
///
/// # Arguments
///
/// * `metadata_spec` - The specification of the target side metadata.
///
/// * `chunk_start` - The starting address of the chunk whose metadata is being zeroed.
///
pub fn bzero_metadata(metadata_spec: &SideMetadataSpec, start: Address, size: usize) {
    #[cfg(feature = "extreme_assertions")]
    let _lock = sanity::SANITY_LOCK.lock().unwrap();

    debug_assert!(
        start.is_aligned_to(BYTES_IN_PAGE) && meta_byte_lshift(metadata_spec, start) == 0
    );

    #[cfg(feature = "extreme_assertions")]
    sanity::verify_bzero(metadata_spec, start, size);

    let meta_start = address_to_meta_address(metadata_spec, start);
    if cfg!(target_pointer_width = "64") || metadata_spec.is_global {
        memory::zero(
            meta_start,
            address_to_meta_address(metadata_spec, start + size) - meta_start,
        );
    }
    #[cfg(target_pointer_width = "32")]
    if !metadata_spec.is_global {
        // per chunk policy-specific metadata for 32-bits targets
        let chunk_num = ((start + size).align_down(BYTES_IN_CHUNK)
            - start.align_down(BYTES_IN_CHUNK))
            / BYTES_IN_CHUNK;
        if chunk_num == 0 {
            memory::zero(
                meta_start,
                address_to_meta_address(metadata_spec, start + size) - meta_start,
            );
        } else {
            let second_data_chunk = start.align_up(BYTES_IN_CHUNK);
            // bzero the first sub-chunk
            memory::zero(
                meta_start,
                address_to_meta_address(metadata_spec, second_data_chunk) - meta_start,
            );
            let last_data_chunk = (start + size).align_down(BYTES_IN_CHUNK);
            let last_meta_chunk = address_to_meta_address(metadata_spec, last_data_chunk);
            // bzero the last sub-chunk
            memory::zero(
                last_meta_chunk,
                address_to_meta_address(metadata_spec, start + size) - last_meta_chunk,
            );
            let mut next_data_chunk = second_data_chunk;
            // bzero all chunks in the middle
            while next_data_chunk != last_data_chunk {
                memory::zero(
                    address_to_meta_address(metadata_spec, next_data_chunk),
                    metadata_bytes_per_chunk(
                        metadata_spec.log_min_obj_size,
                        metadata_spec.log_num_of_bits,
                    ),
                );
                next_data_chunk += BYTES_IN_CHUNK;
            }
        }
    }
}

#[cfg(test)]
mod tests {
    use super::*;
    use crate::util::metadata::side_metadata::SideMetadataContext;

    // offset is not used in these tests.
    pub const ZERO_OFFSET: SideMetadataOffset = SideMetadataOffset { rel_offset: 0 };

    #[test]
    fn calculate_reserved_pages_one_spec() {
        // 1 bit per 8 bytes - 1:64
        let spec = SideMetadataSpec {
            is_global: true,
            offset: ZERO_OFFSET,
            log_num_of_bits: 0,
            log_min_obj_size: 3,
        };
        let side_metadata = SideMetadataContext {
            global: vec![spec],
            local: vec![],
        };
        assert_eq!(side_metadata.calculate_reserved_pages(0), 0);
        assert_eq!(side_metadata.calculate_reserved_pages(63), 1);
        assert_eq!(side_metadata.calculate_reserved_pages(64), 1);
        assert_eq!(side_metadata.calculate_reserved_pages(65), 2);
        assert_eq!(side_metadata.calculate_reserved_pages(1024), 16);
    }

    #[test]
    fn calculate_reserved_pages_multi_specs() {
        // 1 bit per 8 bytes - 1:64
        let gspec = SideMetadataSpec {
            is_global: true,
            offset: ZERO_OFFSET,
            log_num_of_bits: 0,
            log_min_obj_size: 3,
        };
        // 2 bits per page - 2 / (4k * 8) = 1:16k
        let lspec = SideMetadataSpec {
            is_global: false,
            offset: ZERO_OFFSET,
            log_num_of_bits: 1,
            log_min_obj_size: 12,
        };
        let side_metadata = SideMetadataContext {
            global: vec![gspec],
            local: vec![lspec],
        };
        assert_eq!(side_metadata.calculate_reserved_pages(1024), 16 + 1);
    }
}<|MERGE_RESOLUTION|>--- conflicted
+++ resolved
@@ -24,10 +24,6 @@
 }
 
 impl SideMetadataSpec {
-<<<<<<< HEAD
-    pub const fn accumulated_size(&self) -> usize {
-        self.offset + super::metadata_address_range_size(self)
-=======
     /// Is offset for this spec Address? (contiguous side metadata for 64 bits, and global specs in 32 bits)
     #[inline(always)]
     pub const fn is_absolute_offset(&self) -> bool {
@@ -49,7 +45,6 @@
     pub const fn get_rel_offset(&self) -> usize {
         debug_assert!(self.is_rel_offset());
         unsafe { self.offset.rel_offset }
->>>>>>> f50ac55d
     }
 }
 
