use super::metadata::*;
use crate::plan::TransitiveClosure;
use crate::policy::space::CommonSpace;
use crate::policy::space::SFT;
use crate::util::constants::BYTES_IN_PAGE;
use crate::util::heap::layout::heap_layout::VMMap;
use crate::util::heap::PageResource;
use crate::util::malloc::*;
use crate::util::metadata::side_metadata::{
    bzero_metadata, SideMetadataContext, SideMetadataSanity, SideMetadataSpec,
};
use crate::util::metadata::MetadataSpec;
use crate::util::opaque_pointer::*;
use crate::util::Address;
use crate::util::ObjectReference;
use crate::util::{conversions, metadata};
use crate::vm::VMBinding;
use crate::vm::{ActivePlan, Collection, ObjectModel};
use crate::{policy::space::Space, util::heap::layout::vm_layout_constants::BYTES_IN_CHUNK};
use std::marker::PhantomData;
#[cfg(debug_assertions)]
use std::sync::atomic::AtomicU32;
use std::sync::atomic::{AtomicUsize, Ordering};
// only used for debugging
#[cfg(debug_assertions)]
use std::collections::HashMap;
#[cfg(debug_assertions)]
use std::sync::Mutex;
<<<<<<< HEAD
use crate::scheduler::gc_work::MMTkProcessEdges;
use crate::util::copy::CopySemantics;
use crate::scheduler::GCWorker;
use crate::policy::space::*;
=======
use crate::policy::space::{MallocSpaceRef, SFTDispatch};
>>>>>>> 4c6c3629

// If true, we will use a hashmap to store all the allocated memory from malloc, and use it
// to make sure our allocation is correct.
#[cfg(debug_assertions)]
const ASSERT_ALLOCATION: bool = false;

pub struct MallocSpace<VM: VMBinding> {
    phantom: PhantomData<VM>,
    active_bytes: AtomicUsize,
    pub chunk_addr_min: AtomicUsize, // XXX: have to use AtomicUsize to represent an Address
    pub chunk_addr_max: AtomicUsize,
    metadata: SideMetadataContext,
    // Mapping between allocated address and its size - this is used to check correctness.
    // Size will be set to zero when the memory is freed.
    #[cfg(debug_assertions)]
    active_mem: Mutex<HashMap<Address, usize>>,
    // The following fields are used for checking correctness of the parallel sweep implementation
    // as we need to check how many live bytes exist against `active_bytes` when the last sweep
    // work packet is executed
    #[cfg(debug_assertions)]
    pub total_work_packets: AtomicU32,
    #[cfg(debug_assertions)]
    pub completed_work_packets: AtomicU32,
    #[cfg(debug_assertions)]
    pub work_live_bytes: AtomicUsize,
}

impl<VM: VMBinding> SFT for MallocSpace<VM> {
    fn name(&self) -> &str {
        self.get_name()
    }

    fn is_live(&self, object: ObjectReference) -> bool {
        is_marked::<VM>(object, Some(Ordering::SeqCst))
    }

    fn is_movable(&self) -> bool {
        false
    }

    #[cfg(feature = "sanity")]
    fn is_sane(&self) -> bool {
        true
    }

    // For malloc space, we need to further check the alloc bit.
    fn is_mmtk_object(&self, object: ObjectReference) -> bool {
        is_alloced_by_malloc(object)
    }

    fn initialize_object_metadata(&self, object: ObjectReference, _alloc: bool) {
        trace!("initialize_object_metadata for object {}", object);
        let page_addr = conversions::page_align_down(object.to_address());
        set_page_mark(page_addr);
        set_alloc_bit(object);
    }

    fn sft_trace_object(&self, trace: MMTkProcessEdgesMutRef, object: ObjectReference, semantics: CopySemantics, worker: GCWorkerMutRef) -> ObjectReference {
        let trace = trace.as_mut::<VM>();
        let worker = worker.as_mut::<VM>();
        self.general_trace_object(trace, object, semantics, worker)
    }
}

impl<VM: VMBinding> Space<VM> for MallocSpace<VM> {
    fn as_space(&self) -> &dyn Space<VM> {
        self
    }

    fn as_sft(&self) -> &(dyn SFT + Sync + 'static) {
        self
    }

    fn as_dispatch(&self) -> SFTDispatch {
        SFTDispatch::MallocSpace(MallocSpaceRef::new(self))
    }

    fn get_page_resource(&self) -> &dyn PageResource<VM> {
        unreachable!()
    }

    fn common(&self) -> &CommonSpace<VM> {
        unreachable!()
    }

    fn init(&mut self, _vm_map: &'static VMMap) {
        // Do nothing
    }

    fn release_multiple_pages(&mut self, _start: Address) {
        unreachable!()
    }

    // We have assertions in a debug build. We allow this pattern for the release build.
    #[allow(clippy::let_and_return)]
    fn in_space(&self, object: ObjectReference) -> bool {
        let ret = is_alloced_by_malloc(object);

        #[cfg(debug_assertions)]
        if ASSERT_ALLOCATION {
            let addr = VM::VMObjectModel::object_start_ref(object);
            let active_mem = self.active_mem.lock().unwrap();
            if ret {
                // The alloc bit tells that the object is in space.
                debug_assert!(
                    *active_mem.get(&addr).unwrap() != 0,
                    "active mem check failed for {} (object {}) - was freed",
                    addr,
                    object
                );
            } else {
                // The alloc bit tells that the object is not in space. It could never be allocated, or have been freed.
                debug_assert!(
                    (!active_mem.contains_key(&addr))
                        || (active_mem.contains_key(&addr) && *active_mem.get(&addr).unwrap() == 0),
                    "mem check failed for {} (object {}): allocated = {}, size = {:?}",
                    addr,
                    object,
                    active_mem.contains_key(&addr),
                    if active_mem.contains_key(&addr) {
                        active_mem.get(&addr)
                    } else {
                        None
                    }
                );
            }
        }
        ret
    }

    fn address_in_space(&self, _start: Address) -> bool {
        unreachable!("We do not know if an address is in malloc space. Use in_space() to check if an object is in malloc space.")
    }

    fn get_name(&self) -> &'static str {
        "MallocSpace"
    }

    fn reserved_pages(&self) -> usize {
        // TODO: figure out a better way to get the total number of active pages from the metadata
        let data_pages = conversions::bytes_to_pages_up(self.active_bytes.load(Ordering::SeqCst));
        let meta_pages = self.metadata.calculate_reserved_pages(data_pages);
        data_pages + meta_pages
    }

    fn verify_side_metadata_sanity(&self, side_metadata_sanity_checker: &mut SideMetadataSanity) {
        side_metadata_sanity_checker
            .verify_metadata_context(std::any::type_name::<Self>(), &self.metadata)
    }

    fn general_trace_object(&self, trace: &mut MMTkProcessEdges<VM>, object: ObjectReference, _semantics: CopySemantics, _worker: &mut GCWorker<VM>) -> ObjectReference {
        self.trace_object(trace, object)
    }
}

impl<VM: VMBinding> MallocSpace<VM> {
    pub fn new(global_side_metadata_specs: Vec<SideMetadataSpec>) -> Self {
        MallocSpace {
            phantom: PhantomData,
            active_bytes: AtomicUsize::new(0),
            chunk_addr_min: AtomicUsize::new(usize::max_value()), // XXX: have to use AtomicUsize to represent an Address
            chunk_addr_max: AtomicUsize::new(0),
            metadata: SideMetadataContext {
                global: global_side_metadata_specs,
                local: metadata::extract_side_metadata(&[
                    MetadataSpec::OnSide(ACTIVE_PAGE_METADATA_SPEC),
                    MetadataSpec::OnSide(OFFSET_MALLOC_METADATA_SPEC),
                    *VM::VMObjectModel::LOCAL_MARK_BIT_SPEC,
                ]),
            },
            #[cfg(debug_assertions)]
            active_mem: Mutex::new(HashMap::new()),
            #[cfg(debug_assertions)]
            total_work_packets: AtomicU32::new(0),
            #[cfg(debug_assertions)]
            completed_work_packets: AtomicU32::new(0),
            #[cfg(debug_assertions)]
            work_live_bytes: AtomicUsize::new(0),
        }
    }

    pub fn alloc(&self, tls: VMThread, size: usize, align: usize, offset: isize) -> Address {
        // TODO: Should refactor this and Space.acquire()
        if VM::VMActivePlan::global().poll(false, self) {
            assert!(VM::VMActivePlan::is_mutator(tls), "Polling in GC worker");
            VM::VMCollection::block_for_gc(VMMutatorThread(tls));
            return unsafe { Address::zero() };
        }

        let (address, is_offset_malloc) = alloc::<VM>(size, align, offset);
        if !address.is_zero() {
            let actual_size = get_malloc_usable_size(address, is_offset_malloc);

            // If the side metadata for the address has not yet been mapped, we will map all the side metadata for the range [address, address + actual_size).
            if !is_meta_space_mapped(address, actual_size) {
                // Map the metadata space for the associated chunk
                self.map_metadata_and_update_bound(address, actual_size);
                // Update SFT
                crate::mmtk::SFT_MAP.update(self, self.as_dispatch(), address, actual_size);
            }
            self.active_bytes.fetch_add(actual_size, Ordering::SeqCst);

            if is_offset_malloc {
                set_offset_malloc_bit(address);
            }

            #[cfg(debug_assertions)]
            if ASSERT_ALLOCATION {
                debug_assert!(actual_size != 0);
                self.active_mem.lock().unwrap().insert(address, actual_size);
            }
        }

        address
    }

    // XXX optimize: We pass the bytes in to free as otherwise there were multiple
    // indirect call instructions in the generated assembly
    pub fn free(&self, addr: Address, bytes: usize, offset_malloc_bit: bool) {
        if offset_malloc_bit {
            trace!("Free memory {:x}", addr);
            offset_free(addr);
            unsafe { unset_offset_malloc_bit_unsafe(addr) };
        } else {
            let ptr = addr.to_mut_ptr();
            trace!("Free memory {:?}", ptr);
            unsafe {
                free(ptr);
            }
        }

        self.active_bytes.fetch_sub(bytes, Ordering::SeqCst);

        #[cfg(debug_assertions)]
        if ASSERT_ALLOCATION {
            self.active_mem.lock().unwrap().insert(addr, 0).unwrap();
        }
    }

    #[inline]
    pub fn trace_object<T: TransitiveClosure>(
        &self,
        trace: &mut T,
        object: ObjectReference,
    ) -> ObjectReference {
        if object.is_null() {
            return object;
        }

        let address = object.to_address();
        assert!(
            self.in_space(object),
            "Cannot mark an object {} that was not alloced by malloc.",
            address,
        );

        if !is_marked::<VM>(object, None) {
            let chunk_start = conversions::chunk_align_down(address);
            set_mark_bit::<VM>(object, Some(Ordering::SeqCst));
            set_chunk_mark(chunk_start);
            trace.process_node(object);
        }

        object
    }

    fn map_metadata_and_update_bound(&self, addr: Address, size: usize) {
        // Map the metadata space for the range [addr, addr + size)
        map_meta_space(&self.metadata, addr, size);

        // Update the bounds of the max and min chunk addresses seen -- this is used later in the sweep
        // Lockless compare-and-swap loops perform better than a locking variant

        // Update chunk_addr_min, basing on the start of the allocation: addr.
        {
            let min_chunk_start = conversions::chunk_align_down(addr);
            let min_chunk_usize = min_chunk_start.as_usize();
            let mut min = self.chunk_addr_min.load(Ordering::Relaxed);
            while min_chunk_usize < min {
                match self.chunk_addr_min.compare_exchange_weak(
                    min,
                    min_chunk_usize,
                    Ordering::AcqRel,
                    Ordering::Relaxed,
                ) {
                    Ok(_) => break,
                    Err(x) => min = x,
                }
            }
        }

        // Update chunk_addr_max, basing on the end of the allocation: addr + size.
        {
            let max_chunk_start = conversions::chunk_align_down(addr + size);
            let max_chunk_usize = max_chunk_start.as_usize();
            let mut max = self.chunk_addr_max.load(Ordering::Relaxed);
            while max_chunk_usize > max {
                match self.chunk_addr_max.compare_exchange_weak(
                    max,
                    max_chunk_usize,
                    Ordering::AcqRel,
                    Ordering::Relaxed,
                ) {
                    Ok(_) => break,
                    Err(x) => max = x,
                }
            }
        }
    }

    pub fn sweep_chunk(&self, chunk_start: Address) {
        // Call the relevant sweep function depending on the location of the mark bits
        match *VM::VMObjectModel::LOCAL_MARK_BIT_SPEC {
            MetadataSpec::OnSide(local_mark_bit_side_spec) => {
                self.sweep_chunk_mark_on_side(chunk_start, local_mark_bit_side_spec);
            }
            _ => {
                self.sweep_chunk_mark_in_header(chunk_start);
            }
        }
    }

    /// Clean up for an empty chunk
    fn clean_up_empty_chunk(&self, chunk_start: Address) {
        // Since the chunk mark metadata is a byte, we don't need synchronization
        unsafe { unset_chunk_mark_unsafe(chunk_start) };
        // Clear the SFT entry
        crate::mmtk::SFT_MAP.clear(chunk_start);
    }

    /// This function is called when the mark bits sit on the side metadata.
    /// This has been optimized with the use of bulk loading and bulk zeroing of
    /// metadata.
    ///
    /// This function uses non-atomic accesses to side metadata (although these
    /// non-atomic accesses should not have race conditions associated with them)
    /// as well as calls libc functions (`malloc_usable_size()`, `free()`)
    fn sweep_chunk_mark_on_side(&self, chunk_start: Address, mark_bit_spec: SideMetadataSpec) {
        #[cfg(debug_assertions)]
        let mut live_bytes = 0;

        debug!("Check active chunk {:?}", chunk_start);
        let mut chunk_is_empty = true;
        let mut address = chunk_start;
        let chunk_end = chunk_start + BYTES_IN_CHUNK;
        let mut page = conversions::page_align_down(address);
        let mut page_is_empty = true;
        let mut last_on_page_boundary = false;

        debug_assert!(
            crate::util::alloc_bit::ALLOC_SIDE_METADATA_SPEC.log_bytes_in_region
                == mark_bit_spec.log_bytes_in_region,
            "Alloc-bit and mark-bit metadata have different minimum object sizes!"
        );

        // For bulk xor'ing 128-bit vectors on architectures with vector instructions
        // Each bit represents an object of LOG_MIN_OBJ_SIZE size
        let bulk_load_size: usize =
            128 * (1 << crate::util::alloc_bit::ALLOC_SIDE_METADATA_SPEC.log_bytes_in_region);

        while address < chunk_end {
            // We extensively tested the performance of the following if-statement and were
            // surprised to note that in the case of newer AMD microarchitecures (>= Zen), some
            // microarchitectural state/idiosyncrasies result in favourable cache placement/locality
            // for the case where the conditionals (i.e. just the body of both the if-statements are left
            // in the hot loop) which lead to a large performance speedup. Even more surprising was the
            // revelation that the hot loop has worse cache placement/locality if the entire if-statement
            // was commented out -- effectively meaning that [more work in the hot loop => better performance]
            // which was counterintuitive to our beliefs.
            //
            // The performance tradeoffs on Intel and older AMD microarchitectures were as expected, i.e.
            // wherein the performance of the hot loop decreased if more work was done in the loop.
            if address - page >= BYTES_IN_PAGE {
                if page_is_empty {
                    unsafe { unset_page_mark_unsafe(page) };
                }
                page = conversions::page_align_down(address);
                page_is_empty = !last_on_page_boundary;
                last_on_page_boundary = false;
            }

            let alloc_128: u128 =
                unsafe { load128(&crate::util::alloc_bit::ALLOC_SIDE_METADATA_SPEC, address) };
            let mark_128: u128 = unsafe { load128(&mark_bit_spec, address) };

            // Check if there are dead objects in the bulk loaded region
            if alloc_128 ^ mark_128 != 0 {
                let end = address + bulk_load_size;
                // Linearly scan through region to free dead objects
                while address < end {
                    trace!("Checking address = {}, end = {}", address, end);
                    if address - page >= BYTES_IN_PAGE {
                        if page_is_empty {
                            unsafe { unset_page_mark_unsafe(page) };
                        }
                        page = conversions::page_align_down(address);
                        page_is_empty = !last_on_page_boundary;
                        last_on_page_boundary = false;
                    }

                    // Check if the address is an object
                    if unsafe { is_alloced_object_unsafe(address) } {
                        let object = unsafe { address.to_object_reference() };
                        let obj_start = VM::VMObjectModel::object_start_ref(object);

                        let offset_malloc_bit = is_offset_malloc(obj_start);
                        let bytes = get_malloc_usable_size(obj_start, offset_malloc_bit);

                        if !is_marked::<VM>(object, None) {
                            // Dead object
                            trace!("Object {} has been allocated but not marked", object);

                            // Free object
                            self.free(obj_start, bytes, offset_malloc_bit);
                            trace!("free object {}", object);
                            unsafe { unset_alloc_bit_unsafe(object) };
                        } else {
                            // Live object
                            // This chunk and page are still active.
                            chunk_is_empty = false;
                            page_is_empty = false;

                            if address + bytes - page > BYTES_IN_PAGE {
                                last_on_page_boundary = true;
                            }
                        }

                        // Skip to next object
                        address += bytes;
                    } else {
                        // not an object
                        address += VM::MIN_ALIGNMENT;
                    }
                }
            } else {
                // TODO we aren't actually accounting for the case where an object is alive and spans
                // a page boundary as we don't know what the object sizes are/what is alive in the bulk region
                if alloc_128 != 0 {
                    // For the chunk/page to be alive, both alloc128 and mark128 values need to be not zero
                    chunk_is_empty = false;
                    page_is_empty = false;
                }

                address += bulk_load_size;
            }

            // Aligning addresses to `bulk_load_size` just makes life easier, even though
            // we may be processing some addresses twice
            address = address.align_down(bulk_load_size);
        }

        #[cfg(debug_assertions)]
        {
            let mut address = chunk_start;
            while address < chunk_end {
                // Check if the address is an object
                if unsafe { is_alloced_object_unsafe(address) } {
                    let object = unsafe { address.to_object_reference() };
                    let obj_start = VM::VMObjectModel::object_start_ref(object);

                    let bytes = get_malloc_usable_size(obj_start, is_offset_malloc(obj_start));

                    #[cfg(debug_assertions)]
                    if ASSERT_ALLOCATION {
                        debug_assert!(
                            self.active_mem.lock().unwrap().contains_key(&obj_start),
                            "Address {} with alloc bit is not in active_mem",
                            obj_start
                        );
                        debug_assert_eq!(
                            self.active_mem.lock().unwrap().get(&obj_start),
                            Some(&bytes),
                            "Address {} size in active_mem does not match the size from malloc_usable_size",
                            obj_start
                        );
                    }

                    assert!(
                        is_marked::<VM>(object, None),
                        "Dead object = {} found after sweep",
                        object
                    );

                    live_bytes += bytes;

                    // Skip to next object
                    address += bytes;
                } else {
                    // not an object
                    address += VM::MIN_ALIGNMENT;
                }
            }
        }

        // Clear all the mark bits
        bzero_metadata(&mark_bit_spec, chunk_start, BYTES_IN_CHUNK);

        if chunk_is_empty {
            self.clean_up_empty_chunk(chunk_start);
        }

        debug!(
            "Used bytes after releasing: {}",
            self.active_bytes.load(Ordering::SeqCst)
        );

        #[cfg(debug_assertions)]
        {
            let completed_packets = self.completed_work_packets.fetch_add(1, Ordering::SeqCst) + 1;
            self.work_live_bytes.fetch_add(live_bytes, Ordering::SeqCst);

            if completed_packets == self.total_work_packets.load(Ordering::Relaxed) {
                trace!(
                    "work_live_bytes = {}, live_bytes = {}, active_bytes = {}",
                    self.work_live_bytes.load(Ordering::Relaxed),
                    live_bytes,
                    self.active_bytes.load(Ordering::Relaxed)
                );

                debug_assert_eq!(
                    self.work_live_bytes.load(Ordering::Relaxed),
                    self.active_bytes.load(Ordering::Relaxed)
                );
            }
        }
    }

    /// This sweep function is called when the mark bit sits in the object header
    ///
    /// This function uses non-atomic accesses to side metadata (although these
    /// non-atomic accesses should not have race conditions associated with them)
    /// as well as calls libc functions (`malloc_usable_size()`, `free()`)
    fn sweep_chunk_mark_in_header(&self, chunk_start: Address) {
        #[cfg(debug_assertions)]
        let mut live_bytes = 0;

        debug!("Check active chunk {:?}", chunk_start);
        let mut chunk_is_empty = true;
        let mut address = chunk_start;
        let chunk_end = chunk_start + BYTES_IN_CHUNK;
        let mut page = conversions::page_align_down(address);
        let mut page_is_empty = true;
        let mut last_on_page_boundary = false;

        // Linear scan through the chunk
        while address < chunk_end {
            trace!("Check address {}", address);

            if address - page >= BYTES_IN_PAGE {
                if page_is_empty {
                    unsafe { unset_page_mark_unsafe(page) };
                }
                page = conversions::page_align_down(address);
                page_is_empty = !last_on_page_boundary;
                last_on_page_boundary = false;
            }

            // Check if the address is an object
            if unsafe { is_alloced_object_unsafe(address) } {
                let object = unsafe { address.to_object_reference() };
                let obj_start = VM::VMObjectModel::object_start_ref(object);

                let offset_malloc_bit = is_offset_malloc(obj_start);

                let bytes = get_malloc_usable_size(obj_start, offset_malloc_bit);

                #[cfg(debug_assertions)]
                if ASSERT_ALLOCATION {
                    debug_assert!(
                        self.active_mem.lock().unwrap().contains_key(&obj_start),
                        "Address {} with alloc bit is not in active_mem",
                        obj_start
                    );
                    debug_assert_eq!(
                        self.active_mem.lock().unwrap().get(&obj_start),
                        Some(&bytes),
                        "Address {} size in active_mem does not match the size from malloc_usable_size",
                        obj_start
                    );
                }

                if !is_marked::<VM>(object, None) {
                    // Dead object
                    trace!("Object {} has been allocated but not marked", object);

                    // Free object
                    self.free(obj_start, bytes, offset_malloc_bit);
                    trace!("free object {}", object);
                    unsafe { unset_alloc_bit_unsafe(object) };
                } else {
                    // Live object. Unset mark bit
                    unset_mark_bit::<VM>(object, None);
                    // This chunk and page are still active.
                    chunk_is_empty = false;
                    page_is_empty = false;

                    if address + bytes - page > BYTES_IN_PAGE {
                        last_on_page_boundary = true;
                    }

                    #[cfg(debug_assertions)]
                    {
                        // Accumulate live bytes
                        live_bytes += bytes;
                    }
                }

                // Skip to next object
                address += bytes;
            } else {
                // not an object
                address += VM::MIN_ALIGNMENT;
            }
        }

        if chunk_is_empty {
            self.clean_up_empty_chunk(chunk_start);
        }

        debug!(
            "Used bytes after releasing: {}",
            self.active_bytes.load(Ordering::SeqCst)
        );

        #[cfg(debug_assertions)]
        {
            let completed_packets = self.completed_work_packets.fetch_add(1, Ordering::SeqCst) + 1;
            self.work_live_bytes.fetch_add(live_bytes, Ordering::SeqCst);

            if completed_packets == self.total_work_packets.load(Ordering::Relaxed) {
                trace!(
                    "work_live_bytes = {}, live_bytes = {}, active_bytes = {}",
                    self.work_live_bytes.load(Ordering::Relaxed),
                    live_bytes,
                    self.active_bytes.load(Ordering::Relaxed)
                );
                debug_assert_eq!(
                    self.work_live_bytes.load(Ordering::Relaxed),
                    self.active_bytes.load(Ordering::Relaxed)
                );
            }
        }
    }
}<|MERGE_RESOLUTION|>--- conflicted
+++ resolved
@@ -26,14 +26,11 @@
 use std::collections::HashMap;
 #[cfg(debug_assertions)]
 use std::sync::Mutex;
-<<<<<<< HEAD
 use crate::scheduler::gc_work::MMTkProcessEdges;
 use crate::util::copy::CopySemantics;
 use crate::scheduler::GCWorker;
 use crate::policy::space::*;
-=======
 use crate::policy::space::{MallocSpaceRef, SFTDispatch};
->>>>>>> 4c6c3629
 
 // If true, we will use a hashmap to store all the allocated memory from malloc, and use it
 // to make sure our allocation is correct.
