//! Memory policies that can be used for spaces.

/// This class defines and manages spaces.  Each policy is an instance
/// of a space.  A space is a region of virtual memory (contiguous or
/// discontigous) which is subject to the same memory management
/// regime.  Multiple spaces (instances of this class or its
/// descendants) may have the same policy (eg there could be numerous
/// instances of CopySpace, each with different roles). Spaces are
/// defined in terms of a unique region of virtual memory, so no two
/// space instances ever share any virtual memory.<p>
/// In addition to tracking virtual memory use and the mapping to
/// policy, spaces also manage memory consumption (<i>used</i> virtual
/// memory).
pub mod space;

<<<<<<< HEAD
/// Space funciton table captures functions that reflect _space-specific per-object
/// semantics_.   These functions are implemented for each object via a special
/// space-based dynamic/static dispatch mechanism where the semantics are _not_
/// determined by the object's _type_, but rather, are determined by the _space_
/// that the object is in.
pub mod sft;
=======
/// Copy context defines the thread local copy allocator for copying policies.
pub mod copy_context;
>>>>>>> 7ce32599

pub mod copyspace;
pub mod immix;
pub mod immortalspace;
pub mod largeobjectspace;
pub mod lockfreeimmortalspace;
pub mod mallocspace;
pub mod markcompactspace;<|MERGE_RESOLUTION|>--- conflicted
+++ resolved
@@ -13,17 +13,14 @@
 /// memory).
 pub mod space;
 
-<<<<<<< HEAD
 /// Space funciton table captures functions that reflect _space-specific per-object
 /// semantics_.   These functions are implemented for each object via a special
 /// space-based dynamic/static dispatch mechanism where the semantics are _not_
 /// determined by the object's _type_, but rather, are determined by the _space_
 /// that the object is in.
 pub mod sft;
-=======
 /// Copy context defines the thread local copy allocator for copying policies.
 pub mod copy_context;
->>>>>>> 7ce32599
 
 pub mod copyspace;
 pub mod immix;
