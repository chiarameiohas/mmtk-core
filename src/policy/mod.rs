//! Memory policies that can be used for spaces.

/// This class defines and manages spaces.  Each policy is an instance
/// of a space.  A space is a region of virtual memory (contiguous or
/// discontigous) which is subject to the same memory management
/// regime.  Multiple spaces (instances of this class or its
/// descendants) may have the same policy (eg there could be numerous
/// instances of CopySpace, each with different roles). Spaces are
/// defined in terms of a unique region of virtual memory, so no two
/// space instances ever share any virtual memory.<p>
/// In addition to tracking virtual memory use and the mapping to
/// policy, spaces also manage memory consumption (<i>used</i> virtual
/// memory).
pub mod space;

pub mod copyspace;
pub mod immortalspace;
pub mod largeobjectspace;
pub mod lockfreeimmortalspace;
<<<<<<< HEAD

pub const NUMBER_OF_POLICIES_REQUIRING_SIDE_METADATA: usize = 0;
=======
pub mod mallocspace;
>>>>>>> b85f621f
<|MERGE_RESOLUTION|>--- conflicted
+++ resolved
@@ -17,9 +17,6 @@
 pub mod immortalspace;
 pub mod largeobjectspace;
 pub mod lockfreeimmortalspace;
-<<<<<<< HEAD
+pub mod mallocspace;
 
-pub const NUMBER_OF_POLICIES_REQUIRING_SIDE_METADATA: usize = 0;
-=======
-pub mod mallocspace;
->>>>>>> b85f621f
+pub const NUMBER_OF_POLICIES_REQUIRING_SIDE_METADATA: usize = 0;