use crate::mmtk::SFT_MAP;
use crate::policy::space::{CommonSpace, Space, SFT};
use crate::util::address::Address;
use crate::util::conversions::bytes_to_chunks_up;
use crate::util::heap::PageResource;

use crate::util::ObjectReference;

use crate::util::conversions;
use crate::util::heap::layout::heap_layout::VMMap;
use crate::util::heap::layout::vm_layout_constants::{
    AVAILABLE_BYTES, AVAILABLE_END, AVAILABLE_START,
};
use crate::util::metadata::side_metadata::SideMetadataSanity;
use crate::util::metadata::side_metadata::{SideMetadataContext, SideMetadataSpec};
use crate::util::opaque_pointer::*;
use crate::vm::VMBinding;
use crate::vm::*;
use std::marker::PhantomData;
use std::sync::atomic::{AtomicUsize, Ordering};

/// This type implements a lock free version of the immortal collection
/// policy. This is close to the OpenJDK's epsilon GC.
/// Different from the normal ImmortalSpace, this version should only
/// be used by NoGC plan, and it now uses the whole heap range.
// FIXME: It is wrong that the space uses the whole heap range. It has to reserve its own
// range from HeapMeta, and not clash with other spaces.
pub struct LockFreeImmortalSpace<VM: VMBinding> {
    #[allow(unused)]
    name: &'static str,
    /// Heap range start
    ///
    /// We use `AtomicUsize` instead of `Address` here to atomically bumping this cursor.
    /// TODO: Better address type here (Atomic<Address>?)
    cursor: AtomicUsize,
    /// Heap range end
    limit: Address,
    /// Zero memory after slow-path allocation
    slow_path_zeroing: bool,
    metadata: SideMetadataContext,
    phantom: PhantomData<VM>,
}

impl<VM: VMBinding> SFT for LockFreeImmortalSpace<VM> {
    fn name(&self) -> &str {
        self.get_name()
    }
    fn is_live(&self, _object: ObjectReference) -> bool {
        unimplemented!()
    }
    fn is_movable(&self) -> bool {
        unimplemented!()
    }
    #[cfg(feature = "sanity")]
    fn is_sane(&self) -> bool {
        unimplemented!()
    }
<<<<<<< HEAD
    fn initialize_object_metadata(&self, _object: ObjectReference, _bytes: usize, _alloc: bool) {
        unimplemented!()
=======
    fn initialize_object_metadata(&self, _object: ObjectReference, _alloc: bool) {
        #[cfg(feature = "global_alloc_bit")]
        crate::util::alloc_bit::set_alloc_bit(_object);
>>>>>>> f006c71f
    }
}

impl<VM: VMBinding> Space<VM> for LockFreeImmortalSpace<VM> {
    fn as_space(&self) -> &dyn Space<VM> {
        self
    }
    fn as_sft(&self) -> &(dyn SFT + Sync + 'static) {
        self
    }
    fn get_page_resource(&self) -> &dyn PageResource<VM> {
        unimplemented!()
    }
    fn common(&self) -> &CommonSpace<VM> {
        unimplemented!()
    }

    fn release_multiple_pages(&mut self, _start: Address) {
        panic!("immortalspace only releases pages enmasse")
    }

    fn init(&mut self, _vm_map: &'static VMMap) {
        let total_pages = VM::VMActivePlan::global()
            .base()
            .heap
            .total_pages
            .load(Ordering::SeqCst);
        let total_bytes = conversions::pages_to_bytes(total_pages);
        assert!(total_pages > 0);
        assert!(
            total_bytes <= AVAILABLE_BYTES,
            "Initial requested memory ({} bytes) overflows the heap. Max heap size is {} bytes.",
            total_bytes,
            AVAILABLE_BYTES
        );
        self.limit = AVAILABLE_START + total_bytes;
        // Eagerly memory map the entire heap (also zero all the memory)
        crate::util::memory::dzmmap_noreplace(AVAILABLE_START, total_bytes).unwrap();
        if self
            .metadata
            .try_map_metadata_space(AVAILABLE_START, total_bytes)
            .is_err()
        {
            // TODO(Javad): handle meta space allocation failure
            panic!("failed to mmap meta memory");
        }
        SFT_MAP.update(
            self.as_sft(),
            AVAILABLE_START,
            bytes_to_chunks_up(total_bytes),
        );
    }

    fn reserved_pages(&self) -> usize {
        let cursor = unsafe { Address::from_usize(self.cursor.load(Ordering::Relaxed)) };
        let data_pages = conversions::bytes_to_pages_up(self.limit - cursor);
        let meta_pages = self.metadata.calculate_reserved_pages(data_pages);
        data_pages + meta_pages
    }

    fn acquire(&self, _tls: VMThread, pages: usize) -> Address {
        let bytes = conversions::pages_to_bytes(pages);
        let start = unsafe { Address::from_usize(self.cursor.fetch_add(bytes, Ordering::Relaxed)) };
        if start + bytes > self.limit {
            panic!("OutOfMemory")
        }
        if self.slow_path_zeroing {
            crate::util::memory::zero(start, bytes);
        }
        start
    }

    /// Get the name of the space
    ///
    /// We have to override the default implementation because
    /// LockFreeImmortalSpace doesn't have a common space
    fn get_name(&self) -> &'static str {
        "LockFreeImmortalSpace"
    }

    /// We have to override the default implementation because
    /// LockFreeImmortalSpace doesn't put metadata in a common space
    fn verify_side_metadata_sanity(&self, side_metadata_sanity_checker: &mut SideMetadataSanity) {
        side_metadata_sanity_checker
            .verify_metadata_context(std::any::type_name::<Self>(), &self.metadata)
    }
}

impl<VM: VMBinding> LockFreeImmortalSpace<VM> {
    #[allow(dead_code)] // Only used with certain features.
    pub fn new(
        name: &'static str,
        slow_path_zeroing: bool,
        global_side_metadata_specs: Vec<SideMetadataSpec>,
    ) -> Self {
        Self {
            name,
            cursor: AtomicUsize::new(AVAILABLE_START.as_usize()),
            limit: AVAILABLE_END,
            slow_path_zeroing,
            metadata: SideMetadataContext {
                global: global_side_metadata_specs,
                local: vec![],
            },
            phantom: PhantomData,
        }
    }
}<|MERGE_RESOLUTION|>--- conflicted
+++ resolved
@@ -55,14 +55,10 @@
     fn is_sane(&self) -> bool {
         unimplemented!()
     }
-<<<<<<< HEAD
     fn initialize_object_metadata(&self, _object: ObjectReference, _bytes: usize, _alloc: bool) {
-        unimplemented!()
-=======
-    fn initialize_object_metadata(&self, _object: ObjectReference, _alloc: bool) {
+        unimplemented!();
         #[cfg(feature = "global_alloc_bit")]
         crate::util::alloc_bit::set_alloc_bit(_object);
->>>>>>> f006c71f
     }
 }
 
