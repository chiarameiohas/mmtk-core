--- conflicted
+++ resolved
@@ -59,25 +59,15 @@
         let worker_monitor: Arc<(Mutex<()>, Condvar)> = Default::default();
         Arc::new(Self {
             work_buckets: enum_map! {
-<<<<<<< HEAD
                 WorkBucketStage::Unconstrained => WorkBucket::new(true, worker_monitor.clone(), None),
                 WorkBucketStage::Prepare => WorkBucket::new(false, worker_monitor.clone(), Some(stats.new_timer("bucket_wait_prepare", false, true))),
                 WorkBucketStage::Closure => WorkBucket::new(false, worker_monitor.clone(), Some(stats.new_timer("bucket_wait_closure", false, true))),
                 WorkBucketStage::RefClosure => WorkBucket::new(false, worker_monitor.clone(), Some(stats.new_timer("bucket_wait_ref_closure", false, true))),
+                WorkBucketStage::CalculateForwarding => WorkBucket::new(false, worker_monitor.clone(), Some(stats.new_timer("bucket_wait_calculate_forwarding", false, true))),
                 WorkBucketStage::RefForwarding => WorkBucket::new(false, worker_monitor.clone(), Some(stats.new_timer("bucket_wait_ref_forwarding", false, true))),
+                WorkBucketStage::Compact => WorkBucket::new(false, worker_monitor.clone(), Some(stats.new_timer("bucket_wait_compact", false, true))),
                 WorkBucketStage::Release => WorkBucket::new(false, worker_monitor.clone(), Some(stats.new_timer("bucket_wait_release", false, true))),
                 WorkBucketStage::Final => WorkBucket::new(false, worker_monitor.clone(), Some(stats.new_timer("bucket_wait_final", false, true))),
-=======
-                WorkBucketStage::Unconstrained => WorkBucket::new(true, worker_monitor.clone()),
-                WorkBucketStage::Prepare => WorkBucket::new(false, worker_monitor.clone()),
-                WorkBucketStage::Closure => WorkBucket::new(false, worker_monitor.clone()),
-                WorkBucketStage::RefClosure => WorkBucket::new(false, worker_monitor.clone()),
-                WorkBucketStage::CalculateForwarding => WorkBucket::new(false, worker_monitor.clone()),
-                WorkBucketStage::RefForwarding => WorkBucket::new(false, worker_monitor.clone()),
-                WorkBucketStage::Compact => WorkBucket::new(false, worker_monitor.clone()),
-                WorkBucketStage::Release => WorkBucket::new(false, worker_monitor.clone()),
-                WorkBucketStage::Final => WorkBucket::new(false, worker_monitor.clone()),
->>>>>>> 4813a2bf
             },
             coordinator_work: WorkBucket::new(true, worker_monitor.clone(), None),
             worker_group: None,
