--- conflicted
+++ resolved
@@ -18,13 +18,8 @@
 
 /// A special kind of work that will execute on the coorddinator (i.e. controller) thread
 ///
-<<<<<<< HEAD
 /// The coordinator thread holds the global monitor lock when executing `CoordinatorWork`s.
-/// So, directly adding new works to any buckets will cause dead lock.
-=======
-/// The coorddinator thread holds the global monitor lock when executing `CoordinatorWork`s.
 /// So, directly adding new work to any buckets will cause dead lock.
->>>>>>> a4110d91
 /// For this case, use `WorkBucket::add_with_priority_unsync` instead.
 pub trait CoordinatorWork<C: Context>: 'static + Send + Sync + Work<C> {}
 
