--- conflicted
+++ resolved
@@ -72,9 +72,6 @@
     /// Inform the VM to do its VM-specific release work at the end of a GC.
     fn vm_release() {}
 
-<<<<<<< HEAD
-=======
     /// Delegate to the VM binding for reference processing.
->>>>>>> 2b55f896
     fn process_weak_refs<E: ProcessEdgesWork<VM = VM>>(_worker: &mut GCWorker<VM>) {}
 }